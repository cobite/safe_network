--- conflicted
+++ resolved
@@ -67,10 +67,7 @@
     metrics_server_port: u16,
     /// Enable hole punching for nodes connecting from home networks.
     pub is_behind_home_network: bool,
-<<<<<<< HEAD
-=======
     owner: String,
->>>>>>> 36ac059e
 }
 
 impl NodeBuilder {
@@ -92,10 +89,7 @@
             #[cfg(feature = "open-metrics")]
             metrics_server_port: 0,
             is_behind_home_network: false,
-<<<<<<< HEAD
-=======
             owner,
->>>>>>> 36ac059e
         }
     }
 
