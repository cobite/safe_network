--- conflicted
+++ resolved
@@ -214,11 +214,7 @@
             let _ = replication_interval.tick().await; // first tick completes immediately
 
             // use a random timeout to ensure not sync when transmit messages.
-<<<<<<< HEAD
-            let bad_nodes_check_interval: u64 = rng.gen_range(
-=======
             let bad_nodes_check_interval: u64 = 5 * rng.gen_range(
->>>>>>> d1c0cc12
                 PERIODIC_REPLICATION_INTERVAL_MAX_S / 2..PERIODIC_REPLICATION_INTERVAL_MAX_S,
             );
             let bad_nodes_check_time = Duration::from_secs(bad_nodes_check_interval);
@@ -227,11 +223,8 @@
             let mut bad_nodes_check_interval = tokio::time::interval(bad_nodes_check_time);
             let _ = bad_nodes_check_interval.tick().await; // first tick completes immediately
 
-<<<<<<< HEAD
-=======
             let mut rolling_index = 0;
 
->>>>>>> d1c0cc12
             loop {
                 let peers_connected = &peers_connected;
 
@@ -273,11 +266,6 @@
                         self.record_metrics(Marker::IntervalBadNodesCheckTriggered);
 
                         let _handle = spawn(async move {
-<<<<<<< HEAD
-                            Self::try_bad_nodes_check(network).await;
-                            trace!("Periodic bad_nodes check took {:?}", start.elapsed());
-                        });
-=======
                             Self::try_bad_nodes_check(network, rolling_index).await;
                             trace!("Periodic bad_nodes check took {:?}", start.elapsed());
                         });
@@ -287,7 +275,6 @@
                         } else {
                             rolling_index += 1;
                         }
->>>>>>> d1c0cc12
                     }
                     node_cmd = cmds_receiver.recv() => {
                         match node_cmd {
@@ -676,19 +663,6 @@
         Response::Query(resp)
     }
 
-<<<<<<< HEAD
-    async fn try_bad_nodes_check(network: Network) {
-        if let Ok(peers) = network.get_all_local_peers().await {
-            if peers.len() > 100 {
-                for peer_id in peers {
-                    let network_clone = network.clone();
-                    let _handle = spawn(async move {
-                        let is_bad = Self::is_peer_bad_node(&network_clone, peer_id).await;
-                        if is_bad {
-                            network_clone.notify_node_status(peer_id, Default::default(), is_bad);
-                        }
-                    });
-=======
     async fn try_bad_nodes_check(network: Network, rolling_index: usize) {
         if let Ok(kbuckets) = network.get_kbuckets().await {
             let total_peers: usize = kbuckets.values().map(|peers| peers.len()).sum();
@@ -738,15 +712,12 @@
                     } else {
                         bucket_index = bucket_index.saturating_sub(1);
                     }
->>>>>>> d1c0cc12
                 }
             } else {
                 debug!("Skip bad_nodes check as not having too many nodes in RT");
             }
         }
     }
-<<<<<<< HEAD
-=======
 }
 
 async fn chunk_proof_verify_peer(
@@ -790,7 +761,6 @@
     }
 
     true
->>>>>>> d1c0cc12
 }
 
 fn received_valid_chunk_proof(
