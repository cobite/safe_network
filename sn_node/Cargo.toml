[package]
authors = ["MaidSafe Developers <dev@maidsafe.net>"]
description = "Safe Node"
name = "sn_node"
<<<<<<< HEAD
version = "0.104.38"
=======
version = "0.106.0-alpha.5"
>>>>>>> d1c0cc12
edition = "2021"
license = "GPL-3.0"
homepage = "https://maidsafe.net"
readme = "README.md"
repository = "https://github.com/maidsafe/safe_network"

[[bin]]
name = "safenode"
path = "src/bin/safenode/main.rs"

[features]
default = ["metrics"]
local-discovery = ["sn_networking/local-discovery"]
otlp = ["sn_logging/otlp"]
metrics = ["sn_logging/process-metrics"]
network-contacts = ["sn_peers_acquisition/network-contacts"]
open-metrics = ["sn_networking/open-metrics", "prometheus-client"]
encrypt-records = ["sn_networking/encrypt-records"]

[dependencies]
assert_fs = "1.0.0"
async-trait = "0.1"
bls = { package = "blsttc", version = "8.0.1" }
bytes = { version = "1.0.1", features = ["serde"] }
clap = { version = "4.2.1", features = ["derive"] }
crdts = { version = "7.3", default-features = false, features = ["merkle"] }
chrono = "~0.4.19"
custom_debug = "~0.6.1"
dirs-next = "~2.0.0"
eyre = "0.6.8"
file-rotate = "0.7.3"
futures = "~0.3.13"
hex = "~0.4.3"
itertools = "~0.12.1"
lazy_static = "~1.4.0"
libp2p = { version = "0.53", features = ["tokio", "dns", "kad", "macros"] }
prometheus-client = { version = "0.22", optional = true }
# watch out updating this, protoc compiler needs to be installed on all build systems
# arm builds + musl are very problematic
prost = { version = "0.9" }
tonic = { version = "0.6.2" }
rand = { version = "~0.8.5", features = ["small_rng"] }
rmp-serde = "1.1.1"
rayon = "1.8.0"
self_encryption = "~0.29.0"
<<<<<<< HEAD
serde = { version = "1.0.133", features = [ "derive", "rc" ]}
sn_build_info = { path="../sn_build_info", version = "0.1.5" }
sn_peers_acquisition= { path="../sn_peers_acquisition", version = "0.2.6" }
sn_client = { path = "../sn_client", version = "0.104.29-alpha.1" }
sn_logging = { path = "../sn_logging", version = "0.2.21" }
sn_networking = { path = "../sn_networking", version = "0.13.32" }
sn_protocol = { path = "../sn_protocol", version = "0.15.3", features = ["rpc"]}
sn_registers = { path = "../sn_registers", version = "0.3.10" }
sn_transfers = { path = "../sn_transfers", version = "0.16.3" }
=======
serde = { version = "1.0.133", features = ["derive", "rc"] }
sn_build_info = { path = "../sn_build_info", version = "0.1.7" }
sn_peers_acquisition = { path = "../sn_peers_acquisition", version = "0.2.11-alpha.0" }
sn_client = { path = "../sn_client", version = "0.106.0-alpha.5" }
sn_logging = { path = "../sn_logging", version = "0.2.26-alpha.0" }
sn_networking = { path = "../sn_networking", version = "0.15.0-alpha.5" }
sn_protocol = { path = "../sn_protocol", version = "0.16.4-alpha.0" }
sn_registers = { path = "../sn_registers", version = "0.3.13-alpha.0" }
sn_transfers = { path = "../sn_transfers", version = "0.18.0-alpha.0" }
sn_service_management = { path = "../sn_service_management", version = "0.2.5-alpha.1" }
>>>>>>> d1c0cc12
thiserror = "1.0.23"
tokio = { version = "1.32.0", features = [
    "io-util",
    "macros",
    "parking_lot",
    "rt",
    "sync",
    "time",
    "signal",
] }
tokio-stream = { version = "~0.1.12" }
tracing = { version = "~0.1.26" }
tracing-appender = "~0.2.0"
tracing-opentelemetry = { version = "0.21", optional = true }
tracing-subscriber = { version = "0.3.16" }
walkdir = "~2.5.0"
xor_name = "5.0.0"
strum = { version = "0.26.2", features = ["derive"] }
color-eyre = "0.6.2"

[dev-dependencies]
assert_matches = "1.5.0"
reqwest = { version = "0.12.2", default-features = false, features = [
    "rustls-tls-manual-roots",
] }
serde_json = "1.0"
sn_protocol = { path = "../sn_protocol", version = "0.16.4-alpha.0", features = [
    "rpc",
] }
tempfile = "3.6.0"
<<<<<<< HEAD
reqwest = { version="0.11.18", default-features=false, features = ["rustls"] }
sn_protocol = { path = "../sn_protocol", version = "0.15.3", features = ["test-utils", "rpc"]}
=======
# Do not specify the version field. Release process expects even the local dev deps to be published.
# Removing the version field is a workaround.
test_utils = { path = "../test_utils" }
>>>>>>> d1c0cc12

[lints]
workspace = true<|MERGE_RESOLUTION|>--- conflicted
+++ resolved
@@ -2,11 +2,7 @@
 authors = ["MaidSafe Developers <dev@maidsafe.net>"]
 description = "Safe Node"
 name = "sn_node"
-<<<<<<< HEAD
-version = "0.104.38"
-=======
 version = "0.106.0-alpha.5"
->>>>>>> d1c0cc12
 edition = "2021"
 license = "GPL-3.0"
 homepage = "https://maidsafe.net"
@@ -52,17 +48,6 @@
 rmp-serde = "1.1.1"
 rayon = "1.8.0"
 self_encryption = "~0.29.0"
-<<<<<<< HEAD
-serde = { version = "1.0.133", features = [ "derive", "rc" ]}
-sn_build_info = { path="../sn_build_info", version = "0.1.5" }
-sn_peers_acquisition= { path="../sn_peers_acquisition", version = "0.2.6" }
-sn_client = { path = "../sn_client", version = "0.104.29-alpha.1" }
-sn_logging = { path = "../sn_logging", version = "0.2.21" }
-sn_networking = { path = "../sn_networking", version = "0.13.32" }
-sn_protocol = { path = "../sn_protocol", version = "0.15.3", features = ["rpc"]}
-sn_registers = { path = "../sn_registers", version = "0.3.10" }
-sn_transfers = { path = "../sn_transfers", version = "0.16.3" }
-=======
 serde = { version = "1.0.133", features = ["derive", "rc"] }
 sn_build_info = { path = "../sn_build_info", version = "0.1.7" }
 sn_peers_acquisition = { path = "../sn_peers_acquisition", version = "0.2.11-alpha.0" }
@@ -73,7 +58,6 @@
 sn_registers = { path = "../sn_registers", version = "0.3.13-alpha.0" }
 sn_transfers = { path = "../sn_transfers", version = "0.18.0-alpha.0" }
 sn_service_management = { path = "../sn_service_management", version = "0.2.5-alpha.1" }
->>>>>>> d1c0cc12
 thiserror = "1.0.23"
 tokio = { version = "1.32.0", features = [
     "io-util",
@@ -104,14 +88,9 @@
     "rpc",
 ] }
 tempfile = "3.6.0"
-<<<<<<< HEAD
-reqwest = { version="0.11.18", default-features=false, features = ["rustls"] }
-sn_protocol = { path = "../sn_protocol", version = "0.15.3", features = ["test-utils", "rpc"]}
-=======
 # Do not specify the version field. Release process expects even the local dev deps to be published.
 # Removing the version field is a workaround.
 test_utils = { path = "../test_utils" }
->>>>>>> d1c0cc12
 
 [lints]
 workspace = true