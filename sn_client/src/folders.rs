--- conflicted
+++ resolved
@@ -17,11 +17,6 @@
     NetworkAddress,
 };
 use sn_registers::{Entry, EntryHash};
-<<<<<<< HEAD
-use sn_transfers::HotWallet;
-use xor_name::{XorName, XOR_NAME_LEN};
-=======
->>>>>>> d1c0cc12
 
 use std::{
     collections::{BTreeMap, BTreeSet},
@@ -239,11 +234,7 @@
             .register
             .read()
             .iter()
-<<<<<<< HEAD
-            .map(|(_, meta_xorname)| xorname_from_entry(meta_xorname))
-=======
             .map(|(_, meta_xorname_entry)| xorname_from_entry(meta_xorname_entry))
->>>>>>> d1c0cc12
             .collect();
 
         self.metadata
@@ -263,12 +254,7 @@
         let mut entries = BTreeMap::new();
         for (entry_hash, entry) in self.register.read() {
             let meta_xorname = xorname_from_entry(&entry);
-<<<<<<< HEAD
-            if meta_xorname == XorName::default() {
-                // this is the mark signaling a removed file/folder, so we skip it
-=======
             if meta_xorname == REMOVED_ENTRY_MARK {
->>>>>>> d1c0cc12
                 continue;
             }
 
