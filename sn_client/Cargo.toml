[package]
authors = ["MaidSafe Developers <dev@maidsafe.net>"]
description = "Safe Network Client"
documentation = "https://docs.rs/sn_node"
edition = "2021"
homepage = "https://maidsafe.net"
license = "GPL-3.0"
name = "sn_client"
readme = "README.md"
repository = "https://github.com/maidsafe/safe_network"
<<<<<<< HEAD
version = "0.104.29-alpha.1"
=======
version = "0.106.0-alpha.5"
>>>>>>> d1c0cc12

[features]
default = []
local-discovery = ["sn_networking/local-discovery"]
open-metrics = ["sn_networking/open-metrics", "prometheus-client"]
test-utils = ["sn_peers_acquisition", "lazy_static", "eyre"]
# required to pass on flag to node builds
websockets = ["sn_networking/websockets", "sn_protocol/websockets"]

[dependencies]
bip39 = "2.0.0"
curv = { version = "0.10.1", package = "sn_curv", default-features = false, features = [
    "num-bigint",
] }
eip2333 = { version = "0.2.1", package = "sn_bls_ckd" }
async-trait = "0.1"
backoff = { version = "0.4.0", features = ["tokio"] }
bls = { package = "blsttc", version = "8.0.1" }
bytes = { version = "1.0.1", features = ["serde"] }
crdts = "7.3.2"
custom_debug = "~0.6.1"
futures = "~0.3.13"
hex = "~0.4.3"
itertools = "~0.12.1"
libp2p = { version = "0.53", features = ["identify"] }
petgraph = { version = "0.6.4", features = ["serde-1"] }
prometheus-client = { version = "0.22", optional = true }
rand = { version = "~0.8.5", features = ["small_rng"] }
rayon = "1.8.0"
rmp-serde = "1.1.1"
self_encryption = "~0.29.0"
serde = { version = "1.0.133", features = [ "derive", "rc" ]}
<<<<<<< HEAD
sn_networking = { path = "../sn_networking", version = "0.13.32" }
sn_protocol = { path = "../sn_protocol", version = "0.15.3" }
sn_registers = { path = "../sn_registers", version = "0.3.10" }
sn_transfers = { path = "../sn_transfers", version = "0.16.3" }
=======
sn_networking = { path = "../sn_networking", version = "0.15.0-alpha.5" }
sn_protocol = { path = "../sn_protocol", version = "0.16.4-alpha.0" }
serde_json = "1.0"
sn_registers = { path = "../sn_registers", version = "0.3.13-alpha.0" }
sn_transfers = { path = "../sn_transfers", version = "0.18.0-alpha.0" }
>>>>>>> d1c0cc12
tempfile = "3.6.0"
thiserror = "1.0.23"
tiny-keccak = "~2.0.2"
tokio = { version = "1.35.0", features = [
    "io-util",
    "macros",
    "rt",
    "sync",
    "time",
] }
tracing = { version = "~0.1.26" }
xor_name = "5.0.0"
sn_peers_acquisition= { path="../sn_peers_acquisition", version = "0.2.11-alpha.0", optional = true }
eyre = { version = "0.6.8", optional = true }
lazy_static = { version = "~1.4.0", optional = true }

[dev-dependencies]
<<<<<<< HEAD
dirs-next = "~2.0.0"
eyre = "0.6.8"
lazy_static = "~1.4.0"
# add rand to libp2p
libp2p-identity = { version="0.2.7", features = ["rand"] }
sn_peers_acquisition= { path="../sn_peers_acquisition", version = "0.2.6" }
=======
assert_matches = "1.5.0"
dirs-next = "~2.0.0"
# add rand to libp2p
libp2p-identity = { version="0.2.7", features = ["rand"] }
sn_client = { path = "../sn_client", features = ["test-utils"]}
sn_logging = { path = "../sn_logging", version = "0.2.26-alpha.0" }
sn_registers = { path = "../sn_registers", version = "0.3.13-alpha.0", features = ["test-utils"]}
>>>>>>> d1c0cc12

[lints]
workspace = true

# to allow wasm compilation
[lib]
crate-type = ["cdylib", "rlib"]

[target.'cfg(target_arch = "wasm32")'.dependencies]
getrandom = { version = "0.2.12", features = ["js"] }
wasm-bindgen = "0.2.90"
wasm-bindgen-futures = "0.4.40"
sn_peers_acquisition= { path="../sn_peers_acquisition", version = "0.2.11-alpha.0" }
console_error_panic_hook = "0.1.6"
tracing-wasm = "0.2.1"
wasmtimer = "0.2.0"
web-sys = { version = "0.3.22", features = ["console"] }<|MERGE_RESOLUTION|>--- conflicted
+++ resolved
@@ -8,11 +8,7 @@
 name = "sn_client"
 readme = "README.md"
 repository = "https://github.com/maidsafe/safe_network"
-<<<<<<< HEAD
-version = "0.104.29-alpha.1"
-=======
 version = "0.106.0-alpha.5"
->>>>>>> d1c0cc12
 
 [features]
 default = []
@@ -45,18 +41,11 @@
 rmp-serde = "1.1.1"
 self_encryption = "~0.29.0"
 serde = { version = "1.0.133", features = [ "derive", "rc" ]}
-<<<<<<< HEAD
-sn_networking = { path = "../sn_networking", version = "0.13.32" }
-sn_protocol = { path = "../sn_protocol", version = "0.15.3" }
-sn_registers = { path = "../sn_registers", version = "0.3.10" }
-sn_transfers = { path = "../sn_transfers", version = "0.16.3" }
-=======
 sn_networking = { path = "../sn_networking", version = "0.15.0-alpha.5" }
 sn_protocol = { path = "../sn_protocol", version = "0.16.4-alpha.0" }
 serde_json = "1.0"
 sn_registers = { path = "../sn_registers", version = "0.3.13-alpha.0" }
 sn_transfers = { path = "../sn_transfers", version = "0.18.0-alpha.0" }
->>>>>>> d1c0cc12
 tempfile = "3.6.0"
 thiserror = "1.0.23"
 tiny-keccak = "~2.0.2"
@@ -74,14 +63,6 @@
 lazy_static = { version = "~1.4.0", optional = true }
 
 [dev-dependencies]
-<<<<<<< HEAD
-dirs-next = "~2.0.0"
-eyre = "0.6.8"
-lazy_static = "~1.4.0"
-# add rand to libp2p
-libp2p-identity = { version="0.2.7", features = ["rand"] }
-sn_peers_acquisition= { path="../sn_peers_acquisition", version = "0.2.6" }
-=======
 assert_matches = "1.5.0"
 dirs-next = "~2.0.0"
 # add rand to libp2p
@@ -89,7 +70,6 @@
 sn_client = { path = "../sn_client", features = ["test-utils"]}
 sn_logging = { path = "../sn_logging", version = "0.2.26-alpha.0" }
 sn_registers = { path = "../sn_registers", version = "0.3.13-alpha.0", features = ["test-utils"]}
->>>>>>> d1c0cc12
 
 [lints]
 workspace = true
