--- conflicted
+++ resolved
@@ -8,11 +8,7 @@
 name = "sn_metrics"
 readme = "README.md"
 repository = "https://github.com/maidsafe/safe_network"
-<<<<<<< HEAD
-version = "0.1.3-alpha.0"
-=======
 version = "0.1.5-alpha.1"
->>>>>>> d1c0cc12
 
 [[bin]]
 path = "src/main.rs"
