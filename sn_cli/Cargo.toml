[package]
authors = ["MaidSafe Developers <dev@maidsafe.net>"]
description = "Safe Network CLI"
documentation = "https://docs.rs/sn_node"
edition = "2021"
homepage = "https://maidsafe.net"
license = "GPL-3.0"
name = "sn_cli"
readme = "README.md"
repository = "https://github.com/maidsafe/safe_network"
<<<<<<< HEAD
version = "0.89.82"
=======
version = "0.91.0-alpha.5"
>>>>>>> d1c0cc12

[[bin]]
path = "src/bin/main.rs"
name = "safe"

[lib]
path = "src/lib.rs"
name = "autonomi"

[[bench]]
name = "files"
harness = false

[features]
default = ["metrics"]
distribution = ["base64", "bitcoin"]
<<<<<<< HEAD
local-discovery=["sn_client/local-discovery", "sn_peers_acquisition/local-discovery"]
=======
local-discovery = [
    "sn_client/local-discovery",
    "sn_peers_acquisition/local-discovery",
]
>>>>>>> d1c0cc12
metrics = ["sn_logging/process-metrics"]
network-contacts = ["sn_peers_acquisition/network-contacts"]
open-metrics = ["sn_client/open-metrics"]

[dependencies]
<<<<<<< HEAD
base64 = { version = "0.21.7", optional = true }
bitcoin = { version = "0.31.0", optional = true}
=======
aes = "0.7.5"
base64 = { version = "0.22.0", optional = true }
bitcoin = { version = "0.31.0", optional = true }
block-modes = "0.8.1"
>>>>>>> d1c0cc12
bls = { package = "blsttc", version = "8.0.1" }
bytes = { version = "1.0.1", features = ["serde"] }
custom_debug = "~0.6.1"
chrono = "~0.4.19"
clap = { version = "4.2.1", features = ["derive"] }
color-eyre = "~0.6"
dialoguer = "~0.11.0"
dirs-next = "~2.0.0"
futures = "~0.3.13"
hex = "~0.4.3"
indicatif = { version = "0.17.5", features = ["tokio"] }
libp2p = { version = "0.53", features = ["identify", "kad"] }
rand = "0.8.5"
rayon = "1.8.0"
reqwest = { version = "0.12.2", default-features = false, features = [
    "rustls-tls-manual-roots",
] }
rmp-serde = "1.1.1"
serde = { version = "1.0.133", features = [ "derive"]}
<<<<<<< HEAD
sn_build_info = { path="../sn_build_info", version = "0.1.5" }
sn_client = { path = "../sn_client", version = "0.104.29-alpha.1" }
sn_logging = { path = "../sn_logging", version = "0.2.21" }
sn_peers_acquisition= { path="../sn_peers_acquisition", version = "0.2.6" }
=======
sn_build_info = { path="../sn_build_info", version = "0.1.7" }
sn_client = { path = "../sn_client", version = "0.106.0-alpha.5" }
sn_logging = { path = "../sn_logging", version = "0.2.26-alpha.0" }
sn_peers_acquisition= { path="../sn_peers_acquisition", version = "0.2.11-alpha.0" }
sn_protocol = { path = "../sn_protocol", version = "0.16.4-alpha.0" }
sn_transfers = { path = "../sn_transfers", version = "0.18.0-alpha.0" }
>>>>>>> d1c0cc12
tempfile = "3.6.0"
tiny-keccak = "~2.0.2"
tokio = { version = "1.32.0", features = [
    "io-util",
    "macros",
    "parking_lot",
    "rt",
    "sync",
    "time",
    "fs",
] }
tracing = { version = "~0.1.26" }
url = "2.4.0"
walkdir = "~2.5.0"
xor_name = "5.0.0"

[dev-dependencies]
eyre = "0.6.8"
criterion = "0.5.1"
tempfile = "3.6.0"
rand = { version = "~0.8.5", features = ["small_rng"] }
<<<<<<< HEAD
sn_client = { path = "../sn_client", version = "0.104.29-alpha.1", features = ["test-utils"] }
=======
sn_client = { path = "../sn_client", version = "0.106.0-alpha.5", features = ["test-utils"] }
>>>>>>> d1c0cc12

[lints]
workspace = true<|MERGE_RESOLUTION|>--- conflicted
+++ resolved
@@ -8,11 +8,7 @@
 name = "sn_cli"
 readme = "README.md"
 repository = "https://github.com/maidsafe/safe_network"
-<<<<<<< HEAD
-version = "0.89.82"
-=======
 version = "0.91.0-alpha.5"
->>>>>>> d1c0cc12
 
 [[bin]]
 path = "src/bin/main.rs"
@@ -29,28 +25,19 @@
 [features]
 default = ["metrics"]
 distribution = ["base64", "bitcoin"]
-<<<<<<< HEAD
-local-discovery=["sn_client/local-discovery", "sn_peers_acquisition/local-discovery"]
-=======
 local-discovery = [
     "sn_client/local-discovery",
     "sn_peers_acquisition/local-discovery",
 ]
->>>>>>> d1c0cc12
 metrics = ["sn_logging/process-metrics"]
 network-contacts = ["sn_peers_acquisition/network-contacts"]
 open-metrics = ["sn_client/open-metrics"]
 
 [dependencies]
-<<<<<<< HEAD
-base64 = { version = "0.21.7", optional = true }
-bitcoin = { version = "0.31.0", optional = true}
-=======
 aes = "0.7.5"
 base64 = { version = "0.22.0", optional = true }
 bitcoin = { version = "0.31.0", optional = true }
 block-modes = "0.8.1"
->>>>>>> d1c0cc12
 bls = { package = "blsttc", version = "8.0.1" }
 bytes = { version = "1.0.1", features = ["serde"] }
 custom_debug = "~0.6.1"
@@ -70,19 +57,12 @@
 ] }
 rmp-serde = "1.1.1"
 serde = { version = "1.0.133", features = [ "derive"]}
-<<<<<<< HEAD
-sn_build_info = { path="../sn_build_info", version = "0.1.5" }
-sn_client = { path = "../sn_client", version = "0.104.29-alpha.1" }
-sn_logging = { path = "../sn_logging", version = "0.2.21" }
-sn_peers_acquisition= { path="../sn_peers_acquisition", version = "0.2.6" }
-=======
 sn_build_info = { path="../sn_build_info", version = "0.1.7" }
 sn_client = { path = "../sn_client", version = "0.106.0-alpha.5" }
 sn_logging = { path = "../sn_logging", version = "0.2.26-alpha.0" }
 sn_peers_acquisition= { path="../sn_peers_acquisition", version = "0.2.11-alpha.0" }
 sn_protocol = { path = "../sn_protocol", version = "0.16.4-alpha.0" }
 sn_transfers = { path = "../sn_transfers", version = "0.18.0-alpha.0" }
->>>>>>> d1c0cc12
 tempfile = "3.6.0"
 tiny-keccak = "~2.0.2"
 tokio = { version = "1.32.0", features = [
@@ -104,11 +84,7 @@
 criterion = "0.5.1"
 tempfile = "3.6.0"
 rand = { version = "~0.8.5", features = ["small_rng"] }
-<<<<<<< HEAD
-sn_client = { path = "../sn_client", version = "0.104.29-alpha.1", features = ["test-utils"] }
-=======
 sn_client = { path = "../sn_client", version = "0.106.0-alpha.5", features = ["test-utils"] }
->>>>>>> d1c0cc12
 
 [lints]
 workspace = true