[package]
authors = ["MaidSafe Developers <dev@maidsafe.net>"]
description = "Safe Networking Infrastructure"
documentation = "https://docs.rs/sn_node"
edition = "2021"
homepage = "https://maidsafe.net"
license = "GPL-3.0"
name = "sn_networking"
readme = "README.md"
repository = "https://github.com/maidsafe/safe_network"
<<<<<<< HEAD
version = "0.13.32"
=======
version = "0.15.0-alpha.5"
>>>>>>> d1c0cc12

[features]
default = ["libp2p/quic"]
local-discovery = ["libp2p/mdns"]
# tcp is automatically enabled when compiling for wasm32
websockets = ["libp2p/tcp"]
open-metrics = ["libp2p/metrics", "prometheus-client", "hyper", "sysinfo"]
encrypt-records = []


[dependencies]
libp2p = { version = "0.53", features = [
    "tokio",
    "dns",
    "kad",
    "macros",
    "request-response",
    "cbor",
    "identify",
    "dcutr",
    "tcp",
    "relay",
    "noise",
    "tcp",
    "yamux",
    "websocket",
] }
async-trait = "0.1"
bytes = { version = "1.0.1", features = ["serde"] }
futures = "~0.3.13"
hex = "~0.4.3"
hyper = { version = "0.14", features = [
    "server",
    "tcp",
    "http1",
], optional = true }
itertools = "~0.12.1"
custom_debug = "~0.6.1"
prometheus-client = { version = "0.22", optional = true }
rand = { version = "~0.8.5", features = ["small_rng"] }
rayon = "1.8.0"
rmp-serde = "1.1.1"
<<<<<<< HEAD
serde = { version = "1.0.133", features = [ "derive", "rc" ]}
sn_protocol = { path = "../sn_protocol", version = "0.15.3" }
sn_transfers = { path = "../sn_transfers", version = "0.16.3" }
sn_registers = { path = "../sn_registers", version = "0.3.9" }
sysinfo = { version = "0.29.0", default-features = false, optional = true }
=======
serde = { version = "1.0.133", features = ["derive", "rc"] }
sn_protocol = { path = "../sn_protocol", version = "0.16.4-alpha.0" }
sn_transfers = { path = "../sn_transfers", version = "0.18.0-alpha.0" }
sn_registers = { path = "../sn_registers", version = "0.3.13-alpha.0" }
sysinfo = { version = "0.30.8", default-features = false, optional = true }
>>>>>>> d1c0cc12
thiserror = "1.0.23"
tiny-keccak = { version = "~2.0.2", features = ["sha3"] }
tokio = { version = "1.32.0", features = [
    "io-util",
    "macros",
    "rt",
    "sync",
    "time",
] }
tracing = { version = "~0.1.26" }
xor_name = "5.0.0"
backoff = { version = "0.4.0", features = ["tokio"] }
aes-gcm-siv = "0.11.1"
walkdir = "~2.5.0"
strum = { version = "0.26.2", features = ["derive"] }

[dev-dependencies]
bls = { package = "blsttc", version = "8.0.1" }
# add rand to libp2p
libp2p-identity = { version = "0.2.7", features = ["rand"] }
quickcheck = "1.0.3"
eyre = "0.6.8"
uuid = { version = "1.5.0", features = ["v4"] }

[lints]
workspace = true


# wasm build requirements
[lib]
crate-type = ["cdylib", "rlib"]

[target.'cfg(target_arch = "wasm32")'.dependencies]
getrandom = { version = "0.2.12", features = ["js"] }
libp2p = { version = "0.53", features = [
    "tokio",
    "dns",
    "kad",
    "tcp",
    "macros",
    "request-response",
    "cbor",
    "identify",
    "noise",
    "yamux",
    "websocket-websys",
    "wasm-bindgen",
] }
wasmtimer = "0.2.0"
wasm-bindgen-futures = "0.4.40"<|MERGE_RESOLUTION|>--- conflicted
+++ resolved
@@ -8,11 +8,7 @@
 name = "sn_networking"
 readme = "README.md"
 repository = "https://github.com/maidsafe/safe_network"
-<<<<<<< HEAD
-version = "0.13.32"
-=======
 version = "0.15.0-alpha.5"
->>>>>>> d1c0cc12
 
 [features]
 default = ["libp2p/quic"]
@@ -55,19 +51,11 @@
 rand = { version = "~0.8.5", features = ["small_rng"] }
 rayon = "1.8.0"
 rmp-serde = "1.1.1"
-<<<<<<< HEAD
-serde = { version = "1.0.133", features = [ "derive", "rc" ]}
-sn_protocol = { path = "../sn_protocol", version = "0.15.3" }
-sn_transfers = { path = "../sn_transfers", version = "0.16.3" }
-sn_registers = { path = "../sn_registers", version = "0.3.9" }
-sysinfo = { version = "0.29.0", default-features = false, optional = true }
-=======
 serde = { version = "1.0.133", features = ["derive", "rc"] }
 sn_protocol = { path = "../sn_protocol", version = "0.16.4-alpha.0" }
 sn_transfers = { path = "../sn_transfers", version = "0.18.0-alpha.0" }
 sn_registers = { path = "../sn_registers", version = "0.3.13-alpha.0" }
 sysinfo = { version = "0.30.8", default-features = false, optional = true }
->>>>>>> d1c0cc12
 thiserror = "1.0.23"
 tiny-keccak = { version = "~2.0.2", features = ["sha3"] }
 tokio = { version = "1.32.0", features = [
