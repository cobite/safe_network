--- conflicted
+++ resolved
@@ -897,11 +897,6 @@
     }
 
     #[test]
-<<<<<<< HEAD
-    fn test_calculate_cost_for_records() {
-        let sut = calculate_cost_for_records(2049, 2050, 2048);
-        assert_eq!(sut, 474814770);
-=======
     fn test_calculate_max_cost_for_records() {
         let sut = calculate_cost_for_records(&QuotingMetrics {
             close_records_stored: 2049,
@@ -998,7 +993,6 @@
             live_time: 1,
         });
         assert_eq!(sut, 10);
->>>>>>> d1c0cc12
     }
 
     #[test]
