--- conflicted
+++ resolved
@@ -200,144 +200,6 @@
   #         cargo test --release --package sn-node-manager --test e2e -- --nocapture
 
   # Each upgrade test needs its own VM, otherwise they will interfere with each other.
-<<<<<<< HEAD
-  node-manager-upgrade-tests:
-    name: node manager upgrade tests
-    runs-on: ${{ matrix.os }}
-    strategy:
-      fail-fast: false
-      matrix:
-        include:
-          - {
-              os: ubuntu-latest,
-              elevated: sudo env PATH="$PATH",
-              test: upgrade_to_latest_version,
-            }
-          - {
-              os: ubuntu-latest,
-              elevated: sudo env PATH="$PATH",
-              test: force_upgrade_when_two_binaries_have_the_same_version,
-            }
-          - {
-              os: ubuntu-latest,
-              elevated: sudo env PATH="$PATH",
-              test: force_downgrade_to_a_previous_version,
-            }
-          - {
-              os: ubuntu-latest,
-              elevated: sudo env PATH="$PATH",
-              test: upgrade_from_older_version_to_specific_version,
-            }
-          - {
-              os: macos-latest,
-              elevated: sudo,
-              test: upgrade_to_latest_version,
-            }
-          - {
-              os: macos-latest,
-              elevated: sudo,
-              test: force_upgrade_when_two_binaries_have_the_same_version,
-            }
-          - {
-              os: macos-latest,
-              elevated: sudo,
-              test: force_downgrade_to_a_previous_version,
-            }
-          - {
-              os: macos-latest,
-              elevated: sudo,
-              test: upgrade_from_older_version_to_specific_version,
-            }
-          - { os: windows-latest, test: upgrade_to_latest_version }
-          - {
-              os: windows-latest,
-              test: force_upgrade_when_two_binaries_have_the_same_version,
-            }
-          - { os: windows-latest, test: force_downgrade_to_a_previous_version }
-          - {
-              os: windows-latest,
-              test: upgrade_from_older_version_to_specific_version,
-            }
-    steps:
-      - uses: actions/checkout@v4
-
-      - name: Install Rust
-        uses: dtolnay/rust-toolchain@stable
-      - uses: Swatinem/rust-cache@v2
-
-      - shell: bash
-        if: matrix.os == 'ubuntu-latest' || matrix.os == 'macos-latest'
-        run: |
-          ${{ matrix.elevated }} rustup default stable
-          ${{ matrix.elevated }} cargo test --package sn-node-manager --release \
-            --test upgrades ${{ matrix.test }} -- --nocapture
-
-      # Powershell step runs as admin by default.
-      - name: run integration test in powershell
-        if: matrix.os == 'windows-latest'
-        shell: pwsh
-        run: |
-          curl -L -o WinSW.exe $env:WINSW_URL
-
-          New-Item -ItemType Directory -Force -Path "$env:GITHUB_WORKSPACE\bin"
-          Move-Item -Path WinSW.exe -Destination "$env:GITHUB_WORKSPACE\bin"
-          $env:PATH += ";$env:GITHUB_WORKSPACE\bin"
-
-          cargo test --package sn-node-manager --release `
-            --test upgrades ${{ matrix.test }} -- --nocapture
-
-  # Each daemon test needs its own VM, otherwise they will interfere with each other.
-  node-manager-daemon-tests:
-    name: node manager daemon tests
-    runs-on: ${{ matrix.os }}
-    strategy:
-      fail-fast: false
-      matrix:
-        include:
-          - {
-              os: ubuntu-latest,
-              elevated: sudo env PATH="$PATH",
-              test: restart_node,
-            }
-          # todo: enable once url/version has been implemented for Daemon subcmd.
-          # - {
-          #     os: macos-latest,
-          #     elevated: sudo,
-          #     test: restart_node,
-          #   }
-          # - {
-          #     os: windows-latest,
-          #     test: restart_node,
-          #   }
-    steps:
-      - uses: actions/checkout@v4
-
-      - name: Install Rust
-        uses: dtolnay/rust-toolchain@stable
-      - uses: Swatinem/rust-cache@v2
-
-      - name: run integration test
-        shell: bash
-        if: matrix.os == 'ubuntu-latest' || matrix.os == 'macos-latest'
-        run: |
-          ${{ matrix.elevated }} rustup default stable
-          ${{ matrix.elevated }} cargo test --package sn-node-manager --release \
-            --test daemon ${{ matrix.test }} -- --nocapture
-
-      # Powershell step runs as admin by default.
-      - name: run integration test in powershell
-        if: matrix.os == 'windows-latest'
-        shell: pwsh
-        run: |
-          curl -L -o WinSW.exe $env:WINSW_URL
-
-          New-Item -ItemType Directory -Force -Path "$env:GITHUB_WORKSPACE\bin"
-          Move-Item -Path WinSW.exe -Destination "$env:GITHUB_WORKSPACE\bin"
-          $env:PATH += ";$env:GITHUB_WORKSPACE\bin"
-
-          cargo test --package sn-node-manager --release `
-            --test daemon ${{ matrix.test }} -- --nocapture
-=======
   # node-manager-upgrade-tests:
   #   name: node manager upgrade tests
   #   runs-on: ${{ matrix.os }}
@@ -474,7 +336,6 @@
   #
   #         cargo test --package sn-node-manager --release `
   #           --test daemon ${{ matrix.test }} -- --nocapture
->>>>>>> d1c0cc12
 
   e2e:
     if: "!startsWith(github.event.head_commit.message, 'chore(release):')"
@@ -563,8 +424,6 @@
           SN_LOG: "all"
         timeout-minutes: 10
 
-<<<<<<< HEAD
-=======
       # CLI Acc-Packet files and folders tests against local network
       - name: CLI Acc-Packet files and folders tests
         run: cargo test --release -p sn_cli test_acc_packet -- --nocapture
@@ -572,7 +431,6 @@
           SN_LOG: "all"
         timeout-minutes: 10
 
->>>>>>> d1c0cc12
       - name: Start a client to create a register writable by the owner only
         run: cargo run --bin safe --release -- --log-output-dest=data-dir register create -n baobao
         env:
