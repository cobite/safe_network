// Copyright 2024 MaidSafe.net limited.
//
// This SAFE Network Software is licensed to you under The General Public License (GPL), version 3.
// Unless required by applicable law or agreed to in writing, the SAFE Network Software distributed
// under the GPL Licence is distributed on an "AS IS" BASIS, WITHOUT WARRANTIES OR CONDITIONS OF ANY
// KIND, either express or implied. Please review the Licences for the specific language governing
// permissions and limitations relating to use of the SAFE Network Software.

mod faucet_server;

#[cfg(feature = "distribution")]
mod token_distribution;

use clap::{Parser, Subcommand};
use color_eyre::eyre::{bail, eyre, Result};
use faucet_server::{restart_faucet_server, run_faucet_server};
use indicatif::ProgressBar;
use sn_client::{
    acc_packet::load_account_wallet_or_create_with_mnemonic, fund_faucet_from_genesis_wallet, send,
    Client, ClientEvent, ClientEventsBroadcaster, ClientEventsReceiver,
};
use sn_logging::{Level, LogBuilder, LogOutputDest};
use sn_peers_acquisition::{get_peers_from_args, PeersArgs};
use sn_transfers::{get_faucet_data_dir, HotWallet, MainPubkey, NanoTokens, Transfer};
use std::{path::PathBuf, time::Duration};
use tokio::{sync::broadcast::error::RecvError, task::JoinHandle};
use tracing::{debug, error, info};

#[tokio::main]
async fn main() -> Result<()> {
    let opt = Opt::parse();

    let bootstrap_peers = get_peers_from_args(opt.peers).await?;
    let bootstrap_peers = if bootstrap_peers.is_empty() {
        // empty vec is returned if `local-discovery` flag is provided
        None
    } else {
        Some(bootstrap_peers)
    };

    let logging_targets = vec![
        // TODO: Reset to nice and clean defaults once we have a better idea of what we want
        ("faucet".to_string(), Level::TRACE),
        ("sn_client".to_string(), Level::TRACE),
        ("sn_faucet".to_string(), Level::TRACE),
        ("sn_networking".to_string(), Level::DEBUG),
        ("sn_build_info".to_string(), Level::TRACE),
        ("sn_logging".to_string(), Level::TRACE),
        ("sn_peers_acquisition".to_string(), Level::TRACE),
        ("sn_protocol".to_string(), Level::TRACE),
        ("sn_registers".to_string(), Level::TRACE),
        ("sn_transfers".to_string(), Level::TRACE),
    ];

    let mut log_builder = LogBuilder::new(logging_targets);
    log_builder.output_dest(opt.log_output_dest);
    let _log_handles = log_builder.initialize()?;

    debug!(
        "faucet built with git version: {}",
        sn_build_info::git_info()
    );
    println!(
        "faucet built with git version: {}",
        sn_build_info::git_info()
    );
    info!("Instantiating a SAFE Test Faucet...");

    let secret_key = bls::SecretKey::random();
    let broadcaster = ClientEventsBroadcaster::default();
    let (progress_bar, handle) = spawn_connection_progress_bar(broadcaster.subscribe());
    let result = Client::new(secret_key, bootstrap_peers, None, Some(broadcaster)).await;
    let client = match result {
        Ok(client) => client,
        Err(err) => {
            // clean up progress bar
            progress_bar.finish_with_message("Could not connect to the network");
            error!("Failed to get Client with err {err:?}");
            return Err(err.into());
<<<<<<< HEAD
        }
    };
    handle.await?;

    if let Err(err) = faucet_cmds(opt.cmd.clone(), &client).await {
=======
        }
    };
    handle.await?;

    let root_dir = get_faucet_data_dir();
    let mut funded_faucet = match load_account_wallet_or_create_with_mnemonic(&root_dir, None) {
        Ok(wallet) => wallet,
        Err(err) => {
            println!("failed to load wallet for faucet! with error {err:?}");
            error!("failed to load wallet for faucet! with error {err:?}");
            return Err(err.into());
        }
    };

    fund_faucet_from_genesis_wallet(&client, &mut funded_faucet).await?;

    if let Err(err) = faucet_cmds(opt.cmd.clone(), &client, funded_faucet).await {
>>>>>>> 36ac059e
        error!("Failed to run faucet cmd {:?} with err {err:?}", opt.cmd)
    }

    Ok(())
}

/// Helper to subscribe to the client events broadcaster and spin up a progress bar that terminates when the
/// client successfully connects to the network or if it errors out.
fn spawn_connection_progress_bar(mut rx: ClientEventsReceiver) -> (ProgressBar, JoinHandle<()>) {
    // Network connection progress bar
    let progress_bar = ProgressBar::new_spinner();
    let progress_bar_clone = progress_bar.clone();
    progress_bar.enable_steady_tick(Duration::from_millis(120));
    progress_bar.set_message("Connecting to The SAFE Network...");
    let new_style = progress_bar.style().tick_chars("⠁⠂⠄⡀⢀⠠⠐⠈🔗");
    progress_bar.set_style(new_style);

    progress_bar.set_message("Connecting to The SAFE Network...");

    let handle = tokio::spawn(async move {
        let mut peers_connected = 0;
        loop {
            match rx.recv().await {
                Ok(ClientEvent::ConnectedToNetwork) => {
                    progress_bar.finish_with_message("Connected to the Network");
                    break;
                }
                Ok(ClientEvent::PeerAdded {
                    max_peers_to_connect,
                }) => {
                    peers_connected += 1;
                    progress_bar.set_message(format!(
                        "{peers_connected}/{max_peers_to_connect} initial peers found.",
                    ));
                }
                Err(RecvError::Lagged(_)) => {
                    // Even if the receiver is lagged, we would still get the ConnectedToNetwork during each new
                    // connection. Thus it would be okay to skip this error.
                }
                Err(RecvError::Closed) => {
                    progress_bar.finish_with_message("Could not connect to the network");
                    break;
                }
                _ => {}
            }
        }
    });
    (progress_bar_clone, handle)
}

#[derive(Parser)]
#[command(author, version, about, long_about = None)]
struct Opt {
    /// Specify the logging output destination.
    ///
    /// Valid values are "stdout", "data-dir", or a custom path.
    ///
    /// `data-dir` is the default value.
    ///
    /// The data directory location is platform specific:
    ///  - Linux: $HOME/.local/share/safe/client/logs
    ///  - macOS: $HOME/Library/Application Support/safe/client/logs
    ///  - Windows: C:\Users\<username>\AppData\Roaming\safe\client\logs
    #[allow(rustdoc::invalid_html_tags)]
    #[clap(long, value_parser = parse_log_output, verbatim_doc_comment, default_value = "data-dir")]
    pub log_output_dest: LogOutputDest,

    #[command(flatten)]
    peers: PeersArgs,

    /// Available sub commands.
    #[clap(subcommand)]
    pub cmd: SubCmd,
}

#[derive(Subcommand, Debug, Clone)]
enum SubCmd {
    /// Claim the amount in the genesis CashNote and deposit it to the faucet local wallet.
    /// This needs to be run before a testnet is opened to the public, as to not have
    /// the genesis claimed by someone else (the key and cash_note are public for audit).
    ClaimGenesis,
    Send {
        /// This shall be the number of nanos to send.
        #[clap(name = "amount")]
        amount: String,
        /// This must be a hex-encoded `MainPubkey`.
        #[clap(name = "to")]
        to: String,
    },
    /// Starts an http server that will send tokens to anyone who requests them.
    /// curl http://localhost:8000/your-hex-encoded-wallet-public-address
    Server,
    /// Restart the faucet_server from the last breaking point.
    ///
    /// Before firing this cmd, ensure:
    ///   1, The previous faucet_server has been stopped.
    ///   2, Invalid cash_notes have been removed from the cash_notes folder.
    ///   3, The old `wallet` and `wallet.lock` files shall also be removed.
    /// The command will create a new wallet with the same key,
    /// then deposit all valid cash_notes into wallet and startup the faucet_server.
    RestartServer,
}

async fn faucet_cmds(cmds: SubCmd, client: &Client, funded_wallet: HotWallet) -> Result<()> {
    match cmds {
        SubCmd::ClaimGenesis => {
            claim_genesis(client, funded_wallet).await?;
        }
        SubCmd::Send { amount, to } => {
            send_tokens(client, funded_wallet, &amount, &to).await?;
        }
        SubCmd::Server => {
            // shouldn't return except on error
            run_faucet_server(client).await?;
        }
        SubCmd::RestartServer => {
            // shouldn't return except on error
            restart_faucet_server(client).await?;
        }
    }
    Ok(())
}

async fn claim_genesis(client: &Client, mut wallet: HotWallet) -> Result<()> {
    for i in 1..6 {
        if let Err(e) = fund_faucet_from_genesis_wallet(client, &mut wallet).await {
            println!("Failed to claim genesis: {e}");
        } else {
            println!("Genesis claimed!");
            return Ok(());
        }
        println!("Trying to claiming genesis... attempt {i}");
    }
    bail!("Failed to claim genesis")
}

/// returns the hex-encoded transfer
async fn send_tokens(client: &Client, from: HotWallet, amount: &str, to: &str) -> Result<String> {
    let to = MainPubkey::from_hex(to)?;
    use std::str::FromStr;
    let amount = NanoTokens::from_str(amount)?;
    if amount.as_nano() == 0 {
        println!("Invalid format or zero amount passed in. Nothing sent.");
        return Err(eyre!(
            "Invalid format or zero amount passed in. Nothing sent."
        ));
    }

    let cash_note = send(from, amount, to, client, true).await?;
    let transfer_hex = Transfer::transfer_from_cash_note(&cash_note)?.to_hex()?;
    println!("{transfer_hex}");

    Ok(transfer_hex)
}

fn parse_log_output(val: &str) -> Result<LogOutputDest> {
    match val {
        "stdout" => Ok(LogOutputDest::Stdout),
        "data-dir" => {
            let dir = get_faucet_data_dir().join("logs");
            Ok(LogOutputDest::Path(dir))
        }
        // The path should be a directory, but we can't use something like `is_dir` to check
        // because the path doesn't need to exist. We can create it for the user.
        value => Ok(LogOutputDest::Path(PathBuf::from(value))),
    }
}<|MERGE_RESOLUTION|>--- conflicted
+++ resolved
@@ -77,13 +77,6 @@
             progress_bar.finish_with_message("Could not connect to the network");
             error!("Failed to get Client with err {err:?}");
             return Err(err.into());
-<<<<<<< HEAD
-        }
-    };
-    handle.await?;
-
-    if let Err(err) = faucet_cmds(opt.cmd.clone(), &client).await {
-=======
         }
     };
     handle.await?;
@@ -101,7 +94,6 @@
     fund_faucet_from_genesis_wallet(&client, &mut funded_faucet).await?;
 
     if let Err(err) = faucet_cmds(opt.cmd.clone(), &client, funded_faucet).await {
->>>>>>> 36ac059e
         error!("Failed to run faucet cmd {:?} with err {err:?}", opt.cmd)
     }
 
