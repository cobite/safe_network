--- conflicted
+++ resolved
@@ -8,11 +8,7 @@
 name = "sn_faucet"
 readme = "README.md"
 repository = "https://github.com/maidsafe/safe_network"
-<<<<<<< HEAD
-version = "0.3.83"
-=======
 version = "0.4.14-alpha.0"
->>>>>>> d1c0cc12
 
 [features]
 default = []
@@ -25,16 +21,11 @@
 [dependencies]
 warp = "0.3"
 assert_fs = "1.0.0"
-<<<<<<< HEAD
-base64 = { version = "0.21.7", optional = true }
-bitcoin = { version = "0.31.0", features = ["rand-std", "base64"], optional = true }
-=======
 base64 = { version = "0.22.0", optional = true }
 bitcoin = { version = "0.31.0", features = [
     "rand-std",
     "base64",
 ], optional = true }
->>>>>>> d1c0cc12
 bls = { package = "blsttc", version = "8.0.1" }
 clap = { version = "4.2.1", features = ["derive"] }
 color-eyre = "0.6.2"
@@ -44,19 +35,11 @@
 minreq = { version = "2.11.0", features = ["https-rustls"], optional = true }
 serde = { version = "1.0.193", features = ["derive"] }
 serde_json = "1.0.108"
-<<<<<<< HEAD
-sn_client = { path = "../sn_client", version = "0.104.29-alpha.1" }
-sn_logging = { path = "../sn_logging", version = "0.2.21" }
-sn_peers_acquisition = { path = "../sn_peers_acquisition", version = "0.2.6" }
-sn_transfers = { path = "../sn_transfers", version = "0.16.3" }
-tiny_http = { version="0.12", features = ["ssl-rustls"] }
-=======
 sn_build_info = { path = "../sn_build_info", version = "0.1.7" }
 sn_client = { path = "../sn_client", version = "0.106.0-alpha.5" }
 sn_logging = { path = "../sn_logging", version = "0.2.26-alpha.0" }
 sn_peers_acquisition = { path = "../sn_peers_acquisition", version = "0.2.11-alpha.0" }
 sn_transfers = { path = "../sn_transfers", version = "0.18.0-alpha.0" }
->>>>>>> d1c0cc12
 tokio = { version = "1.32.0", features = ["parking_lot", "rt"] }
 tracing = { version = "~0.1.26" }
 url = "2.5.0"
