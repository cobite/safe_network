[package]
authors = ["MaidSafe Developers <dev@maidsafe.net>"]
description = "A command-line application for installing, managing and operating `safenode` as a service."
edition = "2021"
homepage = "https://maidsafe.net"
license = "GPL-3.0"
name = "sn-node-manager"
readme = "README.md"
repository = "https://github.com/maidsafe/safe_network"
<<<<<<< HEAD
version = "0.5.1"
=======
version = "0.7.5-alpha.3"
>>>>>>> d1c0cc12

[[bin]]
name = "safenode-manager"
path = "src/bin/cli/main.rs"

[[bin]]
name = "safenodemand"
path = "src/bin/daemon/main.rs"

[features]
chaos = []
default = ["quic"]
local-discovery = []
network-contacts = []
open-metrics = []
otlp = []
quic = []
statemap = []
tcp = []
websockets = []

[dependencies]
clap = { version = "4.4.6", features = ["derive", "env"] }
colored = "2.0.4"
color-eyre = "~0.6"
dirs-next = "2.0.0"
indicatif = { version = "0.17.5", features = ["tokio"] }
libp2p = { version = "0.53", features = [] }
libp2p-identity = { version = "0.2.7", features = ["rand"] }
semver = "1.0.20"
serde = { version = "1.0", features = ["derive"] }
serde_json = "1.0"
service-manager = "0.6.0"
<<<<<<< HEAD
sn_node_rpc_client = { path = "../sn_node_rpc_client", version = "0.4.70" }
sn_peers_acquisition = { path = "../sn_peers_acquisition", version = "0.2.6" }
sn_protocol = { path = "../sn_protocol", version = "0.15.3", features = [
    "rpc",
] }
sn-releases = "0.1.7"
sn_transfers = { path = "../sn_transfers", version = "0.16.3" }
sysinfo = "0.29.10"
=======
sn_peers_acquisition = { path = "../sn_peers_acquisition", version = "0.2.11-alpha.0" }
sn_protocol = { path = "../sn_protocol", version = "0.16.4-alpha.0" }
sn_service_management = { path = "../sn_service_management", version = "0.2.5-alpha.1" }
sn-releases = "0.2.0"
sn_transfers = { path = "../sn_transfers", version = "0.18.0-alpha.0" }
sysinfo = "0.30.8"
>>>>>>> d1c0cc12
tokio = { version = "1.26", features = ["full"] }
tracing = { version = "~0.1.26" }
# watch out updating this, protoc compiler needs to be installed on all build systems
# arm builds + musl are very problematic
prost = { version = "0.9" }
tonic = { version = "0.6.2" }
uuid = { version = "1.5.0", features = ["v4"] }

[target.'cfg(any(target_os = "linux", target_os = "macos"))'.dependencies]
nix = { version = "0.27.1", features = ["fs", "user"] }
users = "0.11"

[dev-dependencies]
assert_cmd = "2.0.12"
assert_fs = "1.0.13"
assert_matches = "1.5.0"
async-trait = "0.1"
mockall = "0.12.1"
reqwest = { version = "0.12", default-features = false, features = [
    "json",
    "rustls-tls",
] }
predicates = "3.1.0"<|MERGE_RESOLUTION|>--- conflicted
+++ resolved
@@ -7,11 +7,7 @@
 name = "sn-node-manager"
 readme = "README.md"
 repository = "https://github.com/maidsafe/safe_network"
-<<<<<<< HEAD
-version = "0.5.1"
-=======
 version = "0.7.5-alpha.3"
->>>>>>> d1c0cc12
 
 [[bin]]
 name = "safenode-manager"
@@ -45,23 +41,12 @@
 serde = { version = "1.0", features = ["derive"] }
 serde_json = "1.0"
 service-manager = "0.6.0"
-<<<<<<< HEAD
-sn_node_rpc_client = { path = "../sn_node_rpc_client", version = "0.4.70" }
-sn_peers_acquisition = { path = "../sn_peers_acquisition", version = "0.2.6" }
-sn_protocol = { path = "../sn_protocol", version = "0.15.3", features = [
-    "rpc",
-] }
-sn-releases = "0.1.7"
-sn_transfers = { path = "../sn_transfers", version = "0.16.3" }
-sysinfo = "0.29.10"
-=======
 sn_peers_acquisition = { path = "../sn_peers_acquisition", version = "0.2.11-alpha.0" }
 sn_protocol = { path = "../sn_protocol", version = "0.16.4-alpha.0" }
 sn_service_management = { path = "../sn_service_management", version = "0.2.5-alpha.1" }
 sn-releases = "0.2.0"
 sn_transfers = { path = "../sn_transfers", version = "0.18.0-alpha.0" }
 sysinfo = "0.30.8"
->>>>>>> d1c0cc12
 tokio = { version = "1.26", features = ["full"] }
 tracing = { version = "~0.1.26" }
 # watch out updating this, protoc compiler needs to be installed on all build systems
