// Copyright (C) 2024 MaidSafe.net limited.
//
// This SAFE Network Software is licensed to you under The General Public License (GPL), version 3.
// Unless required by applicable law or agreed to in writing, the SAFE Network Software distributed
// under the GPL Licence is distributed on an "AS IS" BASIS, WITHOUT WARRANTIES OR CONDITIONS OF ANY
// KIND, either express or implied. Please review the Licences for the specific language governing
// permissions and limitations relating to use of the SAFE Network Software.

use crate::{
    add_services::{
        add_daemon, add_faucet, add_node,
        config::{
            AddDaemonServiceOptions, AddFaucetServiceOptions, AddNodeServiceOptions,
            InstallNodeServiceCtxBuilder, PortRange,
        },
    },
    VerbosityLevel,
};
use assert_fs::prelude::*;
use assert_matches::assert_matches;
use color_eyre::Result;
use libp2p::Multiaddr;
use mockall::{mock, predicate::*, Sequence};
use predicates::prelude::*;
use service_manager::ServiceInstallCtx;
use sn_service_management::control::ServiceControl;
use sn_service_management::error::Result as ServiceControlResult;
use sn_service_management::{
    DaemonServiceData, FaucetServiceData, NodeRegistry, NodeServiceData, ServiceStatus,
};
use sn_transfers::NanoTokens;
use std::{
    ffi::OsString,
    net::{IpAddr, Ipv4Addr, SocketAddr},
    path::{Path, PathBuf},
    str::FromStr,
};

#[cfg(not(target_os = "windows"))]
const SAFENODE_FILE_NAME: &str = "safenode";
#[cfg(target_os = "windows")]
const SAFENODE_FILE_NAME: &str = "safenode.exe";
#[cfg(not(target_os = "windows"))]
const FAUCET_FILE_NAME: &str = "faucet";
#[cfg(target_os = "windows")]
const FAUCET_FILE_NAME: &str = "faucet.exe";
#[cfg(not(target_os = "windows"))]
const DAEMON_FILE_NAME: &str = "safenodemand";
#[cfg(target_os = "windows")]
const DAEMON_FILE_NAME: &str = "safenodemand.exe";

mock! {
    pub ServiceControl {}
    impl ServiceControl for ServiceControl {
        fn create_service_user(&self, username: &str) -> ServiceControlResult<()>;
        fn get_available_port(&self) -> ServiceControlResult<u16>;
        fn install(&self, install_ctx: ServiceInstallCtx) -> ServiceControlResult<()>;
        fn get_process_pid(&self, bin_path: &Path) -> ServiceControlResult<u32>;
        fn is_service_process_running(&self, pid: u32) -> bool;
        fn start(&self, service_name: &str) -> ServiceControlResult<()>;
        fn stop(&self, service_name: &str) -> ServiceControlResult<()>;
        fn uninstall(&self, service_name: &str) -> ServiceControlResult<()>;
        fn wait(&self, delay: u64);
    }
}

#[cfg(target_os = "windows")]
fn get_username() -> String {
    std::env::var("USERNAME").expect("Failed to get username")
}

#[cfg(not(target_os = "windows"))]
fn get_username() -> String {
    std::env::var("USER").expect("Failed to get username")
}

#[tokio::test]
async fn add_genesis_node_should_use_latest_version_and_add_one_service() -> Result<()> {
    let tmp_data_dir = assert_fs::TempDir::new()?;
    let node_reg_path = tmp_data_dir.child("node_reg.json");

    let latest_version = "0.96.4";
    let temp_dir = assert_fs::TempDir::new()?;
    let node_data_dir = temp_dir.child("data");
    node_data_dir.create_dir_all()?;
    let node_logs_dir = temp_dir.child("logs");
    node_logs_dir.create_dir_all()?;
    let safenode_download_path = temp_dir.child(SAFENODE_FILE_NAME);
    safenode_download_path.write_binary(b"fake safenode bin")?;

    let mut node_registry = NodeRegistry {
        faucet: None,
        save_path: node_reg_path.to_path_buf(),
        nodes: vec![],
        bootstrap_peers: vec![],
        environment_variables: None,
        daemon: None,
    };

    let mut mock_service_control = MockServiceControl::new();
    let mut seq = Sequence::new();
    mock_service_control
        .expect_get_available_port()
        .times(1)
        .returning(|| Ok(8081))
        .in_sequence(&mut seq);

    let install_ctx = InstallNodeServiceCtxBuilder {
        bootstrap_peers: vec![],
        data_dir_path: node_data_dir.to_path_buf().join("safenode1"),
        env_variables: None,
        genesis: true,
        home_network: false,
        local: true,
        log_dir_path: node_logs_dir.to_path_buf().join("safenode1"),
        metrics_port: None,
        name: "safenode1".to_string(),
        node_port: None,
        rpc_socket_addr: SocketAddr::new(IpAddr::V4(Ipv4Addr::new(127, 0, 0, 1)), 8081),
        safenode_path: node_data_dir
            .to_path_buf()
            .join("safenode1")
            .join(SAFENODE_FILE_NAME),
        service_user: get_username(),
    }
    .build()?;
    mock_service_control
        .expect_install()
        .times(1)
        .with(eq(install_ctx))
        .returning(|_| Ok(()))
        .in_sequence(&mut seq);

    add_node(
        AddNodeServiceOptions {
            bootstrap_peers: vec![],
            count: None,
            delete_safenode_src: true,
            env_variables: None,
            genesis: true,
            home_network: false,
            local: true,
            metrics_port: None,
            node_port: None,
            rpc_address: None,
            rpc_port: None,
            safenode_dir_path: temp_dir.to_path_buf(),
            safenode_src_path: safenode_download_path.to_path_buf(),
            service_data_dir_path: node_data_dir.to_path_buf(),
            service_log_dir_path: node_logs_dir.to_path_buf(),
            user: get_username(),
            version: latest_version.to_string(),
        },
        &mut node_registry,
        &mock_service_control,
        VerbosityLevel::Normal,
    )
    .await?;

    safenode_download_path.assert(predicate::path::missing());
    node_data_dir.assert(predicate::path::is_dir());
    node_logs_dir.assert(predicate::path::is_dir());

    node_reg_path.assert(predicates::path::is_file());
    assert_eq!(node_registry.nodes.len(), 1);
    assert!(node_registry.nodes[0].genesis);
    assert_eq!(node_registry.nodes[0].version, latest_version);
    assert_eq!(node_registry.nodes[0].service_name, "safenode1");
    assert_eq!(node_registry.nodes[0].user, get_username());
    assert_eq!(node_registry.nodes[0].number, 1);
    assert_eq!(
        node_registry.nodes[0].rpc_socket_addr,
        SocketAddr::new(IpAddr::V4(Ipv4Addr::new(127, 0, 0, 1)), 8081)
    );
    assert_eq!(
        node_registry.nodes[0].log_dir_path,
        node_logs_dir.to_path_buf().join("safenode1")
    );
    assert_eq!(
        node_registry.nodes[0].data_dir_path,
        node_data_dir.to_path_buf().join("safenode1")
    );
    assert_matches!(node_registry.nodes[0].status, ServiceStatus::Added);

    Ok(())
}

#[tokio::test]
async fn add_genesis_node_should_return_an_error_if_there_is_already_a_genesis_node() -> Result<()>
{
    let tmp_data_dir = assert_fs::TempDir::new()?;
    let node_reg_path = tmp_data_dir.child("node_reg.json");

    let mock_service_control = MockServiceControl::new();

    let latest_version = "0.96.4";
    let mut node_registry = NodeRegistry {
        faucet: None,
        save_path: node_reg_path.to_path_buf(),
        nodes: vec![NodeServiceData {
            connected_peers: None,
            data_dir_path: PathBuf::from("/var/safenode-manager/services/safenode1"),
            genesis: true,
            home_network: false,
            listen_addr: None,
            local: false,
            log_dir_path: PathBuf::from("/var/log/safenode/safenode1"),
            number: 1,
            pid: None,
            peer_id: None,
<<<<<<< HEAD
=======
            reward_balance: Some(NanoTokens::zero()),
>>>>>>> 36ac059e
            rpc_socket_addr: SocketAddr::new(IpAddr::V4(Ipv4Addr::new(127, 0, 0, 1)), 8081),
            status: ServiceStatus::Added,
            safenode_path: PathBuf::from("/var/safenode-manager/services/safenode1/safenode"),
            service_name: "safenode1".to_string(),
            user: "safe".to_string(),
            version: latest_version.to_string(),
        }],
        bootstrap_peers: vec![],
        environment_variables: None,
        daemon: None,
    };

    let temp_dir = assert_fs::TempDir::new()?;
    let node_data_dir = temp_dir.child("safenode1");
    node_data_dir.create_dir_all()?;
    let node_logs_dir = temp_dir.child("logs");
    node_logs_dir.create_dir_all()?;
    let safenode_download_path = temp_dir.child(SAFENODE_FILE_NAME);
    safenode_download_path.write_binary(b"fake safenode bin")?;

    let custom_rpc_address = Ipv4Addr::new(127, 0, 0, 1);

    let result = add_node(
        AddNodeServiceOptions {
            bootstrap_peers: vec![],
            count: None,
            delete_safenode_src: true,
            env_variables: None,
            genesis: true,
            home_network: false,
            local: true,
            metrics_port: None,
            node_port: None,
            rpc_address: Some(custom_rpc_address),
            rpc_port: None,
            safenode_dir_path: temp_dir.to_path_buf(),
            safenode_src_path: safenode_download_path.to_path_buf(),
            service_data_dir_path: node_data_dir.to_path_buf(),
            service_log_dir_path: node_logs_dir.to_path_buf(),
            user: get_username(),
            version: latest_version.to_string(),
        },
        &mut node_registry,
        &mock_service_control,
        VerbosityLevel::Normal,
    )
    .await;

    assert_eq!(
        Err("A genesis node already exists".to_string()),
        result.map_err(|e| e.to_string())
    );

    Ok(())
}

#[tokio::test]
async fn add_genesis_node_should_return_an_error_if_count_is_greater_than_1() -> Result<()> {
    let tmp_data_dir = assert_fs::TempDir::new()?;
    let node_reg_path = tmp_data_dir.child("node_reg.json");

    let mock_service_control = MockServiceControl::new();

    let mut node_registry = NodeRegistry {
        faucet: None,
        save_path: node_reg_path.to_path_buf(),
        nodes: vec![],
        bootstrap_peers: vec![],
        environment_variables: None,
        daemon: None,
    };

    let latest_version = "0.96.4";
    let temp_dir = assert_fs::TempDir::new()?;
    let node_data_dir = temp_dir.child("safenode1");
    node_data_dir.create_dir_all()?;
    let node_logs_dir = temp_dir.child("logs");
    node_logs_dir.create_dir_all()?;
    let safenode_download_path = temp_dir.child(SAFENODE_FILE_NAME);
    safenode_download_path.write_binary(b"fake safenode bin")?;

    let result = add_node(
        AddNodeServiceOptions {
            bootstrap_peers: vec![],
            count: Some(3),
            delete_safenode_src: true,
            env_variables: None,
            genesis: true,
            home_network: false,
            local: true,
            metrics_port: None,
            node_port: None,
            rpc_address: None,
            rpc_port: None,
            safenode_dir_path: temp_dir.to_path_buf(),
            safenode_src_path: safenode_download_path.to_path_buf(),
            service_data_dir_path: node_data_dir.to_path_buf(),
            service_log_dir_path: node_logs_dir.to_path_buf(),
            user: get_username(),
            version: latest_version.to_string(),
        },
        &mut node_registry,
        &mock_service_control,
        VerbosityLevel::Normal,
    )
    .await;

    assert_eq!(
        Err("A genesis node can only be added as a single node".to_string()),
        result.map_err(|e| e.to_string())
    );

    Ok(())
}

#[tokio::test]
async fn add_node_should_use_latest_version_and_add_three_services() -> Result<()> {
    let tmp_data_dir = assert_fs::TempDir::new()?;
    let node_reg_path = tmp_data_dir.child("node_reg.json");

    let mut mock_service_control = MockServiceControl::new();

    let mut node_registry = NodeRegistry {
        faucet: None,
        save_path: node_reg_path.to_path_buf(),
        nodes: vec![],
        bootstrap_peers: vec![],
        environment_variables: None,
        daemon: None,
    };

    let latest_version = "0.96.4";
    let temp_dir = assert_fs::TempDir::new()?;
    let node_data_dir = temp_dir.child("data");
    node_data_dir.create_dir_all()?;
    let node_logs_dir = temp_dir.child("logs");
    node_logs_dir.create_dir_all()?;
    let safenode_download_path = temp_dir.child(SAFENODE_FILE_NAME);
    safenode_download_path.write_binary(b"fake safenode bin")?;

    let mut seq = Sequence::new();

    // Expected calls for first installation
    mock_service_control
        .expect_get_available_port()
        .times(1)
        .returning(|| Ok(8081))
        .in_sequence(&mut seq);

    let install_ctx = InstallNodeServiceCtxBuilder {
        bootstrap_peers: vec![],
        data_dir_path: node_data_dir.to_path_buf().join("safenode1"),
        env_variables: None,
        genesis: false,
        home_network: false,
        local: false,
        log_dir_path: node_logs_dir.to_path_buf().join("safenode1"),
        metrics_port: None,
        name: "safenode1".to_string(),
        node_port: None,
        rpc_socket_addr: SocketAddr::new(IpAddr::V4(Ipv4Addr::new(127, 0, 0, 1)), 8081),
        safenode_path: node_data_dir
            .to_path_buf()
            .join("safenode1")
            .join(SAFENODE_FILE_NAME),
        service_user: get_username(),
    }
    .build()?;

    mock_service_control
        .expect_install()
        .times(1)
        .with(eq(install_ctx))
        .returning(|_| Ok(()))
        .in_sequence(&mut seq);

    // Expected calls for second installation
    mock_service_control
        .expect_get_available_port()
        .times(1)
        .returning(|| Ok(8083))
        .in_sequence(&mut seq);
    let install_ctx = InstallNodeServiceCtxBuilder {
        bootstrap_peers: vec![],
        data_dir_path: node_data_dir.to_path_buf().join("safenode2"),
        env_variables: None,
        genesis: false,
        home_network: false,
        local: false,
        log_dir_path: node_logs_dir.to_path_buf().join("safenode2"),
        metrics_port: None,
        name: "safenode2".to_string(),
        node_port: None,
        rpc_socket_addr: SocketAddr::new(IpAddr::V4(Ipv4Addr::new(127, 0, 0, 1)), 8083),
        safenode_path: node_data_dir
            .to_path_buf()
            .join("safenode2")
            .join(SAFENODE_FILE_NAME),
        service_user: get_username(),
    }
    .build()?;

    mock_service_control
        .expect_install()
        .times(1)
        .with(eq(install_ctx))
        .returning(|_| Ok(()))
        .in_sequence(&mut seq);

    // Expected calls for third installation
    mock_service_control
        .expect_get_available_port()
        .times(1)
        .returning(|| Ok(8085))
        .in_sequence(&mut seq);
    let install_ctx = InstallNodeServiceCtxBuilder {
        data_dir_path: node_data_dir.to_path_buf().join("safenode3"),
        bootstrap_peers: vec![],
        env_variables: None,
        genesis: false,
        home_network: false,
        local: false,
        log_dir_path: node_logs_dir.to_path_buf().join("safenode3"),
        metrics_port: None,
        name: "safenode3".to_string(),
        node_port: None,
        rpc_socket_addr: SocketAddr::new(IpAddr::V4(Ipv4Addr::new(127, 0, 0, 1)), 8085),
        safenode_path: node_data_dir
            .to_path_buf()
            .join("safenode3")
            .join(SAFENODE_FILE_NAME),
        service_user: get_username(),
    }
    .build()?;

    mock_service_control
        .expect_install()
        .times(1)
        .with(eq(install_ctx))
        .returning(|_| Ok(()))
        .in_sequence(&mut seq);

    add_node(
        AddNodeServiceOptions {
            bootstrap_peers: vec![],
            count: Some(3),
            delete_safenode_src: true,
            env_variables: None,
            genesis: false,
            home_network: false,
            local: false,
            metrics_port: None,
            node_port: None,
            rpc_address: None,
            rpc_port: None,
            safenode_dir_path: temp_dir.to_path_buf(),
            safenode_src_path: safenode_download_path.to_path_buf(),
            service_data_dir_path: node_data_dir.to_path_buf(),
            service_log_dir_path: node_logs_dir.to_path_buf(),
            user: get_username(),
            version: latest_version.to_string(),
        },
        &mut node_registry,
        &mock_service_control,
        VerbosityLevel::Normal,
    )
    .await?;

    assert_eq!(node_registry.nodes.len(), 3);
    assert_eq!(node_registry.nodes[0].version, latest_version);
    assert_eq!(node_registry.nodes[0].service_name, "safenode1");
    assert_eq!(node_registry.nodes[0].user, get_username());
    assert_eq!(node_registry.nodes[0].number, 1);
    assert_eq!(
        node_registry.nodes[0].rpc_socket_addr,
        SocketAddr::new(IpAddr::V4(Ipv4Addr::new(127, 0, 0, 1)), 8081)
    );
    assert_eq!(
        node_registry.nodes[0].log_dir_path,
        node_logs_dir.to_path_buf().join("safenode1")
    );
    assert_eq!(
        node_registry.nodes[0].data_dir_path,
        node_data_dir.to_path_buf().join("safenode1")
    );
    assert_matches!(node_registry.nodes[0].status, ServiceStatus::Added);
    assert_eq!(node_registry.nodes[1].version, latest_version);
    assert_eq!(node_registry.nodes[1].service_name, "safenode2");
    assert_eq!(node_registry.nodes[1].user, get_username());
    assert_eq!(node_registry.nodes[1].number, 2);
    assert_eq!(
        node_registry.nodes[1].rpc_socket_addr,
        SocketAddr::new(IpAddr::V4(Ipv4Addr::new(127, 0, 0, 1)), 8083)
    );
    assert_eq!(
        node_registry.nodes[1].log_dir_path,
        node_logs_dir.to_path_buf().join("safenode2")
    );
    assert_eq!(
        node_registry.nodes[1].data_dir_path,
        node_data_dir.to_path_buf().join("safenode2")
    );
    assert_matches!(node_registry.nodes[1].status, ServiceStatus::Added);
    assert_eq!(node_registry.nodes[2].version, latest_version);
    assert_eq!(node_registry.nodes[2].service_name, "safenode3");
    assert_eq!(node_registry.nodes[2].user, get_username());
    assert_eq!(node_registry.nodes[2].number, 3);
    assert_eq!(
        node_registry.nodes[2].rpc_socket_addr,
        SocketAddr::new(IpAddr::V4(Ipv4Addr::new(127, 0, 0, 1)), 8085)
    );
    assert_eq!(
        node_registry.nodes[2].log_dir_path,
        node_logs_dir.to_path_buf().join("safenode3")
    );
    assert_eq!(
        node_registry.nodes[2].data_dir_path,
        node_data_dir.to_path_buf().join("safenode3")
    );
    assert_matches!(node_registry.nodes[2].status, ServiceStatus::Added);

    Ok(())
}

#[tokio::test]
async fn add_node_should_update_the_bootstrap_peers_inside_node_registry() -> Result<()> {
    let tmp_data_dir = assert_fs::TempDir::new()?;
    let node_reg_path = tmp_data_dir.child("node_reg.json");

    let mut mock_service_control = MockServiceControl::new();

    let mut old_peers  = vec![Multiaddr::from_str("/ip4/64.227.35.186/udp/33188/quic-v1/p2p/12D3KooWDrx4zfUuJgz7jSusC28AZRDRbj7eo3WKZigPsw9tVKs3")?];
    let new_peers = vec![Multiaddr::from_str("/ip4/178.62.78.116/udp/45442/quic-v1/p2p/12D3KooWLH4E68xFqoSKuF2JPQQhzaAg7GNvN1vpxoLMgJq6Zqz8")?];

    let mut node_registry = NodeRegistry {
        faucet: None,
        save_path: node_reg_path.to_path_buf(),
        nodes: vec![],
        bootstrap_peers: old_peers.clone(),
        environment_variables: None,
        daemon: None,
    };
    let latest_version = "0.96.4";
    let temp_dir = assert_fs::TempDir::new()?;
    let node_data_dir = temp_dir.child("data");
    node_data_dir.create_dir_all()?;
    let node_logs_dir = temp_dir.child("logs");
    node_logs_dir.create_dir_all()?;
    let safenode_download_path = temp_dir.child(SAFENODE_FILE_NAME);
    safenode_download_path.write_binary(b"fake safenode bin")?;

    let mut seq = Sequence::new();

    mock_service_control
        .expect_get_available_port()
        .times(1)
        .returning(|| Ok(12001))
        .in_sequence(&mut seq);

    let install_ctx = InstallNodeServiceCtxBuilder {
        bootstrap_peers: new_peers.clone(),
        data_dir_path: node_data_dir.to_path_buf().join("safenode1"),
        env_variables: None,
        genesis: false,
        home_network: false,
        local: false,
        log_dir_path: node_logs_dir.to_path_buf().join("safenode1"),
        metrics_port: None,
        name: "safenode1".to_string(),
        node_port: None,
        rpc_socket_addr: SocketAddr::new(IpAddr::V4(Ipv4Addr::new(127, 0, 0, 1)), 12001),
        safenode_path: node_data_dir
            .to_path_buf()
            .join("safenode1")
            .join(SAFENODE_FILE_NAME),
        service_user: get_username(),
    }
    .build()?;
    mock_service_control
        .expect_install()
        .times(1)
        .with(eq(install_ctx))
        .returning(|_| Ok(()))
        .in_sequence(&mut seq);

    add_node(
        AddNodeServiceOptions {
            bootstrap_peers: new_peers.clone(),
            count: None,
            delete_safenode_src: true,
            env_variables: None,
            local: false,
            genesis: false,
            home_network: false,
            metrics_port: None,
            node_port: None,
            rpc_address: None,
            rpc_port: None,
            safenode_dir_path: temp_dir.to_path_buf(),
            safenode_src_path: safenode_download_path.to_path_buf(),
            service_data_dir_path: node_data_dir.to_path_buf(),
            service_log_dir_path: node_logs_dir.to_path_buf(),
            user: get_username(),
            version: latest_version.to_string(),
        },
        &mut node_registry,
        &mock_service_control,
        VerbosityLevel::Normal,
    )
    .await?;

    safenode_download_path.assert(predicate::path::missing());
    node_data_dir.assert(predicate::path::is_dir());
    node_logs_dir.assert(predicate::path::is_dir());

    old_peers.extend(new_peers);
    assert_eq!(node_registry.bootstrap_peers, old_peers);

    assert_eq!(node_registry.nodes.len(), 1);
    assert_eq!(node_registry.nodes[0].version, latest_version);
    assert_eq!(node_registry.nodes[0].service_name, "safenode1");
    assert_eq!(node_registry.nodes[0].user, get_username());
    assert_eq!(node_registry.nodes[0].number, 1);
    assert_eq!(
        node_registry.nodes[0].rpc_socket_addr,
        SocketAddr::new(IpAddr::V4(Ipv4Addr::new(127, 0, 0, 1)), 12001)
    );
    assert_eq!(
        node_registry.nodes[0].log_dir_path,
        node_logs_dir.to_path_buf().join("safenode1")
    );
    assert_eq!(
        node_registry.nodes[0].data_dir_path,
        node_data_dir.to_path_buf().join("safenode1")
    );
    assert_matches!(node_registry.nodes[0].status, ServiceStatus::Added);

    Ok(())
}

#[tokio::test]
async fn add_node_should_update_the_environment_variables_inside_node_registry() -> Result<()> {
    let tmp_data_dir = assert_fs::TempDir::new()?;
    let node_reg_path = tmp_data_dir.child("node_reg.json");

    let mut mock_service_control = MockServiceControl::new();

    let env_variables = Some(vec![
        ("SN_LOG".to_owned(), "all".to_owned()),
        ("RUST_LOG".to_owned(), "libp2p=debug".to_owned()),
    ]);

    let mut node_registry = NodeRegistry {
        faucet: None,
        save_path: node_reg_path.to_path_buf(),
        nodes: vec![],
        bootstrap_peers: vec![],
        environment_variables: None,
        daemon: None,
    };
    let latest_version = "0.96.4";
    let temp_dir = assert_fs::TempDir::new()?;
    let node_data_dir = temp_dir.child("data");
    node_data_dir.create_dir_all()?;
    let node_logs_dir = temp_dir.child("logs");
    node_logs_dir.create_dir_all()?;
    let safenode_download_path = temp_dir.child(SAFENODE_FILE_NAME);
    safenode_download_path.write_binary(b"fake safenode bin")?;

    let mut seq = Sequence::new();

    mock_service_control
        .expect_get_available_port()
        .times(1)
        .returning(|| Ok(12001))
        .in_sequence(&mut seq);
    let install_ctx = InstallNodeServiceCtxBuilder {
        bootstrap_peers: vec![],
        data_dir_path: node_data_dir.to_path_buf().join("safenode1"),
        env_variables: env_variables.clone(),
        genesis: false,
        home_network: false,
        local: false,
        log_dir_path: node_logs_dir.to_path_buf().join("safenode1"),
        metrics_port: None,
        name: "safenode1".to_string(),
        node_port: None,
        rpc_socket_addr: SocketAddr::new(IpAddr::V4(Ipv4Addr::new(127, 0, 0, 1)), 12001),
        safenode_path: node_data_dir
            .to_path_buf()
            .join("safenode1")
            .join(SAFENODE_FILE_NAME),
        service_user: get_username(),
    }
    .build()?;
    mock_service_control
        .expect_install()
        .times(1)
        .with(eq(install_ctx))
        .returning(|_| Ok(()))
        .in_sequence(&mut seq);

    add_node(
        AddNodeServiceOptions {
            bootstrap_peers: vec![],
            count: None,
            delete_safenode_src: true,
            env_variables: env_variables.clone(),
            genesis: false,
            home_network: false,
            local: false,
            metrics_port: None,
            node_port: None,
            rpc_address: None,
            rpc_port: None,
            safenode_dir_path: temp_dir.to_path_buf(),
            safenode_src_path: safenode_download_path.to_path_buf(),
            service_data_dir_path: node_data_dir.to_path_buf(),
            service_log_dir_path: node_logs_dir.to_path_buf(),
            user: get_username(),
            version: latest_version.to_string(),
        },
        &mut node_registry,
        &mock_service_control,
        VerbosityLevel::Normal,
    )
    .await?;

    safenode_download_path.assert(predicate::path::missing());
    node_data_dir.assert(predicate::path::is_dir());
    node_logs_dir.assert(predicate::path::is_dir());

    assert_eq!(node_registry.environment_variables, env_variables);

    assert_eq!(node_registry.nodes.len(), 1);
    assert_eq!(node_registry.nodes[0].version, latest_version);
    assert_eq!(node_registry.nodes[0].service_name, "safenode1");
    assert_eq!(node_registry.nodes[0].user, get_username());
    assert_eq!(node_registry.nodes[0].number, 1);
    assert_eq!(
        node_registry.nodes[0].rpc_socket_addr,
        SocketAddr::new(IpAddr::V4(Ipv4Addr::new(127, 0, 0, 1)), 12001)
    );
    assert_eq!(
        node_registry.nodes[0].log_dir_path,
        node_logs_dir.to_path_buf().join("safenode1")
    );
    assert_eq!(
        node_registry.nodes[0].data_dir_path,
        node_data_dir.to_path_buf().join("safenode1")
    );
    assert_matches!(node_registry.nodes[0].status, ServiceStatus::Added);

    Ok(())
}

#[tokio::test]
async fn add_new_node_should_add_another_service() -> Result<()> {
    let tmp_data_dir = assert_fs::TempDir::new()?;
    let node_reg_path = tmp_data_dir.child("node_reg.json");

    let mut mock_service_control = MockServiceControl::new();

    let latest_version = "0.96.4";
    let mut node_registry = NodeRegistry {
        faucet: None,
        save_path: node_reg_path.to_path_buf(),
        nodes: vec![NodeServiceData {
            connected_peers: None,
            data_dir_path: PathBuf::from("/var/safenode-manager/services/safenode1"),
            genesis: true,
            home_network: false,
            listen_addr: None,
            local: false,
            log_dir_path: PathBuf::from("/var/log/safenode/safenode1"),
            number: 1,
            pid: None,
            peer_id: None,
<<<<<<< HEAD
=======
            reward_balance: Some(NanoTokens::zero()),
>>>>>>> 36ac059e
            rpc_socket_addr: SocketAddr::new(IpAddr::V4(Ipv4Addr::new(127, 0, 0, 1)), 8081),
            safenode_path: PathBuf::from("/var/safenode-manager/services/safenode1/safenode"),
            service_name: "safenode1".to_string(),
            status: ServiceStatus::Added,
            user: "safe".to_string(),
            version: latest_version.to_string(),
        }],
        bootstrap_peers: vec![],
        environment_variables: None,
        daemon: None,
    };
    let temp_dir = assert_fs::TempDir::new()?;
    let node_data_dir = temp_dir.child("safenode1");
    node_data_dir.create_dir_all()?;
    let node_logs_dir = temp_dir.child("logs");
    node_logs_dir.create_dir_all()?;
    let safenode_download_path = temp_dir.child(SAFENODE_FILE_NAME);
    safenode_download_path.write_binary(b"fake safenode bin")?;

    let mut seq = Sequence::new();
    mock_service_control
        .expect_get_available_port()
        .times(1)
        .returning(|| Ok(8083))
        .in_sequence(&mut seq);
    let install_ctx = InstallNodeServiceCtxBuilder {
        bootstrap_peers: vec![],
        data_dir_path: node_data_dir.to_path_buf().join("safenode2"),
        env_variables: None,
        genesis: false,
        home_network: false,
        local: false,
        log_dir_path: node_logs_dir.to_path_buf().join("safenode2"),
        metrics_port: None,
        name: "safenode2".to_string(),
        rpc_socket_addr: SocketAddr::new(IpAddr::V4(Ipv4Addr::new(127, 0, 0, 1)), 8083),
        node_port: None,
        safenode_path: node_data_dir
            .to_path_buf()
            .join("safenode2")
            .join(SAFENODE_FILE_NAME),
        service_user: get_username(),
    }
    .build()?;

    mock_service_control
        .expect_install()
        .times(1)
        .with(eq(install_ctx))
        .returning(|_| Ok(()))
        .in_sequence(&mut seq);

    add_node(
        AddNodeServiceOptions {
            bootstrap_peers: vec![],
            count: None,
            delete_safenode_src: true,
            env_variables: None,
            genesis: false,
            home_network: false,
            local: false,
            metrics_port: None,
            node_port: None,
            rpc_address: None,
            rpc_port: None,
            safenode_src_path: safenode_download_path.to_path_buf(),
            safenode_dir_path: temp_dir.to_path_buf(),
            service_data_dir_path: node_data_dir.to_path_buf(),
            service_log_dir_path: node_logs_dir.to_path_buf(),
            user: get_username(),
            version: latest_version.to_string(),
        },
        &mut node_registry,
        &mock_service_control,
        VerbosityLevel::Normal,
    )
    .await?;

    assert_eq!(node_registry.nodes.len(), 2);
    assert_eq!(node_registry.nodes[1].version, latest_version);
    assert_eq!(node_registry.nodes[1].service_name, "safenode2");
    assert_eq!(node_registry.nodes[1].user, get_username());
    assert_eq!(node_registry.nodes[1].number, 2);
    assert_eq!(
        node_registry.nodes[1].rpc_socket_addr,
        SocketAddr::new(IpAddr::V4(Ipv4Addr::new(127, 0, 0, 1)), 8083)
    );
    assert_eq!(
        node_registry.nodes[1].log_dir_path,
        node_logs_dir.to_path_buf().join("safenode2")
    );
    assert_eq!(
        node_registry.nodes[1].data_dir_path,
        node_data_dir.to_path_buf().join("safenode2")
    );
    assert_matches!(node_registry.nodes[0].status, ServiceStatus::Added);

    Ok(())
}

#[tokio::test]
async fn add_node_should_use_custom_ports_for_one_service() -> Result<()> {
    let tmp_data_dir = assert_fs::TempDir::new()?;
    let node_reg_path = tmp_data_dir.child("node_reg.json");

    let mut mock_service_control = MockServiceControl::new();

    let mut node_registry = NodeRegistry {
        faucet: None,
        save_path: node_reg_path.to_path_buf(),
        nodes: vec![],
        bootstrap_peers: vec![],
        environment_variables: None,
        daemon: None,
    };
    let latest_version = "0.96.4";
    let temp_dir = assert_fs::TempDir::new()?;
    let node_data_dir = temp_dir.child("data");
    node_data_dir.create_dir_all()?;
    let node_logs_dir = temp_dir.child("logs");
    node_logs_dir.create_dir_all()?;
    let safenode_download_path = temp_dir.child(SAFENODE_FILE_NAME);
    safenode_download_path.write_binary(b"fake safenode bin")?;

    let custom_port = 12000;

    let mut seq = Sequence::new();

    mock_service_control
        .expect_get_available_port()
        .times(1)
        .returning(|| Ok(12001))
        .in_sequence(&mut seq);
    let install_ctx = InstallNodeServiceCtxBuilder {
        bootstrap_peers: vec![],
        data_dir_path: node_data_dir.to_path_buf().join("safenode1"),
        env_variables: None,
        genesis: false,
        home_network: false,
        local: false,
        log_dir_path: node_logs_dir.to_path_buf().join("safenode1"),
        metrics_port: None,
        name: "safenode1".to_string(),
        node_port: Some(custom_port),
        rpc_socket_addr: SocketAddr::new(IpAddr::V4(Ipv4Addr::new(127, 0, 0, 1)), 12001),
        safenode_path: node_data_dir
            .to_path_buf()
            .join("safenode1")
            .join(SAFENODE_FILE_NAME),
        service_user: get_username(),
    }
    .build()?;

    mock_service_control
        .expect_install()
        .times(1)
        .with(eq(install_ctx))
        .returning(|_| Ok(()))
        .in_sequence(&mut seq);

    add_node(
        AddNodeServiceOptions {
            bootstrap_peers: vec![],
            count: None,
            delete_safenode_src: true,
            env_variables: None,
            genesis: false,
            home_network: false,
            local: false,
            metrics_port: None,
            node_port: Some(PortRange::Single(custom_port)),
            rpc_address: None,
            rpc_port: None,
            safenode_dir_path: temp_dir.to_path_buf(),
            safenode_src_path: safenode_download_path.to_path_buf(),
            service_data_dir_path: node_data_dir.to_path_buf(),
            service_log_dir_path: node_logs_dir.to_path_buf(),
            user: get_username(),
            version: latest_version.to_string(),
        },
        &mut node_registry,
        &mock_service_control,
        VerbosityLevel::Normal,
    )
    .await?;

    safenode_download_path.assert(predicate::path::missing());
    node_data_dir.assert(predicate::path::is_dir());
    node_logs_dir.assert(predicate::path::is_dir());

    assert_eq!(node_registry.nodes.len(), 1);
    assert_eq!(node_registry.nodes[0].version, latest_version);
    assert_eq!(node_registry.nodes[0].service_name, "safenode1");
    assert_eq!(node_registry.nodes[0].user, get_username());
    assert_eq!(node_registry.nodes[0].number, 1);
    assert_eq!(
        node_registry.nodes[0].rpc_socket_addr,
        SocketAddr::new(IpAddr::V4(Ipv4Addr::new(127, 0, 0, 1)), 12001)
    );
    assert_eq!(
        node_registry.nodes[0].log_dir_path,
        node_logs_dir.to_path_buf().join("safenode1")
    );
    assert_eq!(
        node_registry.nodes[0].data_dir_path,
        node_data_dir.to_path_buf().join("safenode1")
    );
    assert_matches!(node_registry.nodes[0].status, ServiceStatus::Added);

    Ok(())
}

#[tokio::test]
async fn add_node_should_use_a_custom_port_range() -> Result<()> {
    let tmp_data_dir = assert_fs::TempDir::new()?;
    let node_reg_path = tmp_data_dir.child("node_reg.json");

    let mut mock_service_control = MockServiceControl::new();

    let mut node_registry = NodeRegistry {
        faucet: None,
        save_path: node_reg_path.to_path_buf(),
        nodes: vec![],
        bootstrap_peers: vec![],
        environment_variables: None,
        daemon: None,
    };
    let latest_version = "0.96.4";
    let temp_dir = assert_fs::TempDir::new()?;
    let node_data_dir = temp_dir.child("data");
    node_data_dir.create_dir_all()?;
    let node_logs_dir = temp_dir.child("logs");
    node_logs_dir.create_dir_all()?;
    let safenode_download_path = temp_dir.child(SAFENODE_FILE_NAME);
    safenode_download_path.write_binary(b"fake safenode bin")?;

    let mut seq = Sequence::new();

    // First service
    mock_service_control
        .expect_get_available_port()
        .times(1)
        .returning(|| Ok(15000))
        .in_sequence(&mut seq);
    mock_service_control
        .expect_install()
        .times(1)
        .with(eq(ServiceInstallCtx {
            args: vec![
                OsString::from("--rpc"),
                OsString::from("127.0.0.1:15000"),
                OsString::from("--root-dir"),
                OsString::from(
                    node_data_dir
                        .to_path_buf()
                        .join("safenode1")
                        .to_string_lossy()
                        .to_string(),
                ),
                OsString::from("--log-output-dest"),
                OsString::from(
                    node_logs_dir
                        .to_path_buf()
                        .join("safenode1")
                        .to_string_lossy()
                        .to_string(),
                ),
                OsString::from("--port"),
                OsString::from("12000"),
            ],
            contents: None,
            environment: None,
            label: "safenode1".parse()?,
            program: node_data_dir
                .to_path_buf()
                .join("safenode1")
                .join(SAFENODE_FILE_NAME),
            username: Some(get_username()),
            working_directory: None,
        }))
        .returning(|_| Ok(()))
        .in_sequence(&mut seq);

    // Second service
    mock_service_control
        .expect_get_available_port()
        .times(1)
        .returning(|| Ok(15001))
        .in_sequence(&mut seq);
    mock_service_control
        .expect_install()
        .times(1)
        .with(eq(ServiceInstallCtx {
            args: vec![
                OsString::from("--rpc"),
                OsString::from("127.0.0.1:15001"),
                OsString::from("--root-dir"),
                OsString::from(
                    node_data_dir
                        .to_path_buf()
                        .join("safenode2")
                        .to_string_lossy()
                        .to_string(),
                ),
                OsString::from("--log-output-dest"),
                OsString::from(
                    node_logs_dir
                        .to_path_buf()
                        .join("safenode2")
                        .to_string_lossy()
                        .to_string(),
                ),
                OsString::from("--port"),
                OsString::from("12001"),
            ],
            contents: None,
            environment: None,
            label: "safenode2".parse()?,
            program: node_data_dir
                .to_path_buf()
                .join("safenode2")
                .join(SAFENODE_FILE_NAME),
            username: Some(get_username()),
            working_directory: None,
        }))
        .returning(|_| Ok(()))
        .in_sequence(&mut seq);

    // Third service
    mock_service_control
        .expect_get_available_port()
        .times(1)
        .returning(|| Ok(15002))
        .in_sequence(&mut seq);
    mock_service_control
        .expect_install()
        .times(1)
        .with(eq(ServiceInstallCtx {
            args: vec![
                OsString::from("--rpc"),
                OsString::from("127.0.0.1:15002"),
                OsString::from("--root-dir"),
                OsString::from(
                    node_data_dir
                        .to_path_buf()
                        .join("safenode3")
                        .to_string_lossy()
                        .to_string(),
                ),
                OsString::from("--log-output-dest"),
                OsString::from(
                    node_logs_dir
                        .to_path_buf()
                        .join("safenode3")
                        .to_string_lossy()
                        .to_string(),
                ),
                OsString::from("--port"),
                OsString::from("12002"),
            ],
            contents: None,
            environment: None,
            label: "safenode3".parse()?,
            program: node_data_dir
                .to_path_buf()
                .join("safenode3")
                .join(SAFENODE_FILE_NAME),
            username: Some(get_username()),
            working_directory: None,
        }))
        .returning(|_| Ok(()))
        .in_sequence(&mut seq);

    add_node(
        AddNodeServiceOptions {
            bootstrap_peers: vec![],
            count: Some(3),
            delete_safenode_src: true,
            env_variables: None,
            genesis: false,
            home_network: false,
            local: false,
            metrics_port: None,
            node_port: Some(PortRange::Range(12000, 12002)),
            rpc_address: None,
            rpc_port: None,
            safenode_dir_path: temp_dir.to_path_buf(),
            safenode_src_path: safenode_download_path.to_path_buf(),
            service_data_dir_path: node_data_dir.to_path_buf(),
            service_log_dir_path: node_logs_dir.to_path_buf(),
            user: get_username(),
            version: latest_version.to_string(),
        },
        &mut node_registry,
        &mock_service_control,
        VerbosityLevel::Normal,
    )
    .await?;

    safenode_download_path.assert(predicate::path::missing());
    node_data_dir.assert(predicate::path::is_dir());
    node_logs_dir.assert(predicate::path::is_dir());
    assert_eq!(node_registry.nodes.len(), 3);

    Ok(())
}

#[tokio::test]
async fn add_node_should_return_an_error_if_port_and_node_count_do_not_match() -> Result<()> {
    let tmp_data_dir = assert_fs::TempDir::new()?;
    let node_reg_path = tmp_data_dir.child("node_reg.json");

    let mut node_registry = NodeRegistry {
        faucet: None,
        save_path: node_reg_path.to_path_buf(),
        nodes: vec![],
        bootstrap_peers: vec![],
        environment_variables: None,
        daemon: None,
    };
    let latest_version = "0.96.4";
    let temp_dir = assert_fs::TempDir::new()?;
    let node_data_dir = temp_dir.child("data");
    node_data_dir.create_dir_all()?;
    let node_logs_dir = temp_dir.child("logs");
    node_logs_dir.create_dir_all()?;
    let safenode_download_path = temp_dir.child(SAFENODE_FILE_NAME);
    safenode_download_path.write_binary(b"fake safenode bin")?;

    let result = add_node(
        AddNodeServiceOptions {
            bootstrap_peers: vec![],
            count: Some(2),
            delete_safenode_src: true,
            env_variables: None,
            genesis: false,
            home_network: false,
            local: false,
            metrics_port: None,
            node_port: Some(PortRange::Range(12000, 12002)),
            rpc_address: None,
            rpc_port: None,
            safenode_dir_path: temp_dir.to_path_buf(),
            safenode_src_path: safenode_download_path.to_path_buf(),
            service_data_dir_path: node_data_dir.to_path_buf(),
            service_log_dir_path: node_logs_dir.to_path_buf(),
            user: get_username(),
            version: latest_version.to_string(),
        },
        &mut node_registry,
        &MockServiceControl::new(),
        VerbosityLevel::Normal,
    )
    .await;

    match result {
        Ok(_) => panic!("This test should result in an error"),
        Err(e) => {
            assert_eq!(
                format!("The number of services to add (2) does not match the number of ports (3)"),
                e.to_string()
            )
        }
    }

    Ok(())
}

#[tokio::test]
async fn add_node_should_return_an_error_if_multiple_services_are_specified_with_a_single_port(
) -> Result<()> {
    let tmp_data_dir = assert_fs::TempDir::new()?;
    let node_reg_path = tmp_data_dir.child("node_reg.json");

    let mut node_registry = NodeRegistry {
        faucet: None,
        save_path: node_reg_path.to_path_buf(),
        nodes: vec![],
        bootstrap_peers: vec![],
        environment_variables: None,
        daemon: None,
    };
    let latest_version = "0.96.4";
    let temp_dir = assert_fs::TempDir::new()?;
    let node_data_dir = temp_dir.child("data");
    node_data_dir.create_dir_all()?;
    let node_logs_dir = temp_dir.child("logs");
    node_logs_dir.create_dir_all()?;
    let safenode_download_path = temp_dir.child(SAFENODE_FILE_NAME);
    safenode_download_path.write_binary(b"fake safenode bin")?;

    let result = add_node(
        AddNodeServiceOptions {
            bootstrap_peers: vec![],
            count: Some(2),
            delete_safenode_src: true,
            env_variables: None,
            genesis: false,
            home_network: false,
            local: false,
            metrics_port: None,
            node_port: Some(PortRange::Single(12000)),
            rpc_address: None,
            rpc_port: None,
            safenode_dir_path: temp_dir.to_path_buf(),
            safenode_src_path: safenode_download_path.to_path_buf(),
            service_data_dir_path: node_data_dir.to_path_buf(),
            service_log_dir_path: node_logs_dir.to_path_buf(),
            user: get_username(),
            version: latest_version.to_string(),
        },
        &mut node_registry,
        &MockServiceControl::new(),
        VerbosityLevel::Normal,
    )
    .await;

    match result {
        Ok(_) => panic!("This test should result in an error"),
        Err(e) => {
            assert_eq!(
                format!("The number of services to add (2) does not match the number of ports (1)"),
                e.to_string()
            )
        }
    }

    Ok(())
}

#[tokio::test]
async fn add_node_should_use_a_custom_port_range_for_metrics_server() -> Result<()> {
    let tmp_data_dir = assert_fs::TempDir::new()?;
    let node_reg_path = tmp_data_dir.child("node_reg.json");

    let mut mock_service_control = MockServiceControl::new();

    let mut node_registry = NodeRegistry {
        faucet: None,
        save_path: node_reg_path.to_path_buf(),
        nodes: vec![],
        bootstrap_peers: vec![],
        environment_variables: None,
        daemon: None,
    };
    let latest_version = "0.96.4";
    let temp_dir = assert_fs::TempDir::new()?;
    let node_data_dir = temp_dir.child("data");
    node_data_dir.create_dir_all()?;
    let node_logs_dir = temp_dir.child("logs");
    node_logs_dir.create_dir_all()?;
    let safenode_download_path = temp_dir.child(SAFENODE_FILE_NAME);
    safenode_download_path.write_binary(b"fake safenode bin")?;

    let mut seq = Sequence::new();

    // First service
    mock_service_control
        .expect_get_available_port()
        .times(1)
        .returning(|| Ok(15000))
        .in_sequence(&mut seq);
    mock_service_control
        .expect_install()
        .times(1)
        .with(eq(ServiceInstallCtx {
            args: vec![
                OsString::from("--rpc"),
                OsString::from("127.0.0.1:15000"),
                OsString::from("--root-dir"),
                OsString::from(
                    node_data_dir
                        .to_path_buf()
                        .join("safenode1")
                        .to_string_lossy()
                        .to_string(),
                ),
                OsString::from("--log-output-dest"),
                OsString::from(
                    node_logs_dir
                        .to_path_buf()
                        .join("safenode1")
                        .to_string_lossy()
                        .to_string(),
                ),
                OsString::from("--metrics-server-port"),
                OsString::from("12000"),
            ],
            contents: None,
            environment: None,
            label: "safenode1".parse()?,
            program: node_data_dir
                .to_path_buf()
                .join("safenode1")
                .join(SAFENODE_FILE_NAME),
            username: Some(get_username()),
            working_directory: None,
        }))
        .returning(|_| Ok(()))
        .in_sequence(&mut seq);

    // Second service
    mock_service_control
        .expect_get_available_port()
        .times(1)
        .returning(|| Ok(15001))
        .in_sequence(&mut seq);
    mock_service_control
        .expect_install()
        .times(1)
        .with(eq(ServiceInstallCtx {
            args: vec![
                OsString::from("--rpc"),
                OsString::from("127.0.0.1:15001"),
                OsString::from("--root-dir"),
                OsString::from(
                    node_data_dir
                        .to_path_buf()
                        .join("safenode2")
                        .to_string_lossy()
                        .to_string(),
                ),
                OsString::from("--log-output-dest"),
                OsString::from(
                    node_logs_dir
                        .to_path_buf()
                        .join("safenode2")
                        .to_string_lossy()
                        .to_string(),
                ),
                OsString::from("--metrics-server-port"),
                OsString::from("12001"),
            ],
            contents: None,
            environment: None,
            label: "safenode2".parse()?,
            program: node_data_dir
                .to_path_buf()
                .join("safenode2")
                .join(SAFENODE_FILE_NAME),
            username: Some(get_username()),
            working_directory: None,
        }))
        .returning(|_| Ok(()))
        .in_sequence(&mut seq);

    // Third service
    mock_service_control
        .expect_get_available_port()
        .times(1)
        .returning(|| Ok(15002))
        .in_sequence(&mut seq);
    mock_service_control
        .expect_install()
        .times(1)
        .with(eq(ServiceInstallCtx {
            args: vec![
                OsString::from("--rpc"),
                OsString::from("127.0.0.1:15002"),
                OsString::from("--root-dir"),
                OsString::from(
                    node_data_dir
                        .to_path_buf()
                        .join("safenode3")
                        .to_string_lossy()
                        .to_string(),
                ),
                OsString::from("--log-output-dest"),
                OsString::from(
                    node_logs_dir
                        .to_path_buf()
                        .join("safenode3")
                        .to_string_lossy()
                        .to_string(),
                ),
                OsString::from("--metrics-server-port"),
                OsString::from("12002"),
            ],
            contents: None,
            environment: None,
            label: "safenode3".parse()?,
            program: node_data_dir
                .to_path_buf()
                .join("safenode3")
                .join(SAFENODE_FILE_NAME),
            username: Some(get_username()),
            working_directory: None,
        }))
        .returning(|_| Ok(()))
        .in_sequence(&mut seq);

    add_node(
        AddNodeServiceOptions {
            bootstrap_peers: vec![],
            count: Some(3),
            delete_safenode_src: true,
            env_variables: None,
            genesis: false,
            home_network: false,
            local: false,
            metrics_port: Some(PortRange::Range(12000, 12002)),
            node_port: None,
            rpc_address: None,
            rpc_port: None,
            safenode_dir_path: temp_dir.to_path_buf(),
            safenode_src_path: safenode_download_path.to_path_buf(),
            service_data_dir_path: node_data_dir.to_path_buf(),
            service_log_dir_path: node_logs_dir.to_path_buf(),
            user: get_username(),
            version: latest_version.to_string(),
        },
        &mut node_registry,
        &mock_service_control,
        VerbosityLevel::Normal,
    )
    .await?;

    safenode_download_path.assert(predicate::path::missing());
    node_data_dir.assert(predicate::path::is_dir());
    node_logs_dir.assert(predicate::path::is_dir());
    assert_eq!(node_registry.nodes.len(), 3);

    Ok(())
}

#[tokio::test]
async fn add_node_should_use_a_custom_port_range_for_the_rpc_server() -> Result<()> {
    let tmp_data_dir = assert_fs::TempDir::new()?;
    let node_reg_path = tmp_data_dir.child("node_reg.json");

    let mut mock_service_control = MockServiceControl::new();

    let mut node_registry = NodeRegistry {
        faucet: None,
        save_path: node_reg_path.to_path_buf(),
        nodes: vec![],
        bootstrap_peers: vec![],
        environment_variables: None,
        daemon: None,
    };
    let latest_version = "0.96.4";
    let temp_dir = assert_fs::TempDir::new()?;
    let node_data_dir = temp_dir.child("data");
    node_data_dir.create_dir_all()?;
    let node_logs_dir = temp_dir.child("logs");
    node_logs_dir.create_dir_all()?;
    let safenode_download_path = temp_dir.child(SAFENODE_FILE_NAME);
    safenode_download_path.write_binary(b"fake safenode bin")?;

    let mut seq = Sequence::new();

    // First service
    mock_service_control
        .expect_install()
        .times(1)
        .with(eq(ServiceInstallCtx {
            args: vec![
                OsString::from("--rpc"),
                OsString::from("127.0.0.1:20000"),
                OsString::from("--root-dir"),
                OsString::from(
                    node_data_dir
                        .to_path_buf()
                        .join("safenode1")
                        .to_string_lossy()
                        .to_string(),
                ),
                OsString::from("--log-output-dest"),
                OsString::from(
                    node_logs_dir
                        .to_path_buf()
                        .join("safenode1")
                        .to_string_lossy()
                        .to_string(),
                ),
            ],
            contents: None,
            environment: None,
            label: "safenode1".parse()?,
            program: node_data_dir
                .to_path_buf()
                .join("safenode1")
                .join(SAFENODE_FILE_NAME),
            username: Some(get_username()),
            working_directory: None,
        }))
        .returning(|_| Ok(()))
        .in_sequence(&mut seq);

    // Second service
    mock_service_control
        .expect_install()
        .times(1)
        .with(eq(ServiceInstallCtx {
            args: vec![
                OsString::from("--rpc"),
                OsString::from("127.0.0.1:20001"),
                OsString::from("--root-dir"),
                OsString::from(
                    node_data_dir
                        .to_path_buf()
                        .join("safenode2")
                        .to_string_lossy()
                        .to_string(),
                ),
                OsString::from("--log-output-dest"),
                OsString::from(
                    node_logs_dir
                        .to_path_buf()
                        .join("safenode2")
                        .to_string_lossy()
                        .to_string(),
                ),
            ],
            contents: None,
            environment: None,
            label: "safenode2".parse()?,
            program: node_data_dir
                .to_path_buf()
                .join("safenode2")
                .join(SAFENODE_FILE_NAME),
            username: Some(get_username()),
            working_directory: None,
        }))
        .returning(|_| Ok(()))
        .in_sequence(&mut seq);

    // Third service
    mock_service_control
        .expect_install()
        .times(1)
        .with(eq(ServiceInstallCtx {
            args: vec![
                OsString::from("--rpc"),
                OsString::from("127.0.0.1:20002"),
                OsString::from("--root-dir"),
                OsString::from(
                    node_data_dir
                        .to_path_buf()
                        .join("safenode3")
                        .to_string_lossy()
                        .to_string(),
                ),
                OsString::from("--log-output-dest"),
                OsString::from(
                    node_logs_dir
                        .to_path_buf()
                        .join("safenode3")
                        .to_string_lossy()
                        .to_string(),
                ),
            ],
            contents: None,
            environment: None,
            label: "safenode3".parse()?,
            program: node_data_dir
                .to_path_buf()
                .join("safenode3")
                .join(SAFENODE_FILE_NAME),
            username: Some(get_username()),
            working_directory: None,
        }))
        .returning(|_| Ok(()))
        .in_sequence(&mut seq);

    add_node(
        AddNodeServiceOptions {
            bootstrap_peers: vec![],
            count: Some(3),
            delete_safenode_src: true,
            env_variables: None,
            genesis: false,
            home_network: false,
            local: false,
            metrics_port: None,
            node_port: None,
            rpc_address: None,
            rpc_port: Some(PortRange::Range(20000, 20002)),
            safenode_dir_path: temp_dir.to_path_buf(),
            safenode_src_path: safenode_download_path.to_path_buf(),
            service_data_dir_path: node_data_dir.to_path_buf(),
            service_log_dir_path: node_logs_dir.to_path_buf(),
            user: get_username(),
            version: latest_version.to_string(),
        },
        &mut node_registry,
        &mock_service_control,
        VerbosityLevel::Normal,
    )
    .await?;

    safenode_download_path.assert(predicate::path::missing());
    node_data_dir.assert(predicate::path::is_dir());
    node_logs_dir.assert(predicate::path::is_dir());
    assert_eq!(node_registry.nodes.len(), 3);
    assert_eq!(
        node_registry.nodes[0].rpc_socket_addr,
        SocketAddr::new(IpAddr::V4(Ipv4Addr::new(127, 0, 0, 1)), 20000)
    );
    assert_eq!(
        node_registry.nodes[1].rpc_socket_addr,
        SocketAddr::new(IpAddr::V4(Ipv4Addr::new(127, 0, 0, 1)), 20001)
    );
    assert_eq!(
        node_registry.nodes[2].rpc_socket_addr,
        SocketAddr::new(IpAddr::V4(Ipv4Addr::new(127, 0, 0, 1)), 20002)
    );
    Ok(())
}

#[tokio::test]
async fn add_faucet_should_add_a_faucet_service() -> Result<()> {
    let tmp_data_dir = assert_fs::TempDir::new()?;
    let node_reg_path = tmp_data_dir.child("node_reg.json");

    let latest_version = "0.96.4";
    let temp_dir = assert_fs::TempDir::new()?;
    let faucet_logs_dir = temp_dir.child("logs");
    faucet_logs_dir.create_dir_all()?;
    let faucet_data_dir = temp_dir.child("data");
    faucet_data_dir.create_dir_all()?;
    let faucet_install_dir = temp_dir.child("install");
    faucet_install_dir.create_dir_all()?;
    let faucet_install_path = faucet_install_dir.child(FAUCET_FILE_NAME);
    let faucet_download_path = temp_dir.child(FAUCET_FILE_NAME);
    faucet_download_path.write_binary(b"fake faucet bin")?;

    let mut node_registry = NodeRegistry {
        bootstrap_peers: vec![],
        daemon: None,
        faucet: None,
        environment_variables: None,
        nodes: vec![],
        save_path: node_reg_path.to_path_buf(),
    };

    let mut mock_service_control = MockServiceControl::new();

    mock_service_control
        .expect_install()
        .times(1)
        .with(eq(ServiceInstallCtx {
            args: vec![
                OsString::from("--log-output-dest"),
                OsString::from(faucet_logs_dir.to_path_buf().as_os_str()),
                OsString::from("server"),
            ],
            contents: None,
            environment: Some(vec![("SN_LOG".to_string(), "all".to_string())]),
            label: "faucet".parse()?,
            program: faucet_install_path.to_path_buf(),
            username: Some(get_username()),
            working_directory: None,
        }))
        .returning(|_| Ok(()));

    add_faucet(
        AddFaucetServiceOptions {
            bootstrap_peers: vec![],
            env_variables: Some(vec![("SN_LOG".to_string(), "all".to_string())]),
            faucet_src_bin_path: faucet_download_path.to_path_buf(),
            faucet_install_bin_path: faucet_install_path.to_path_buf(),
            local: false,
            service_data_dir_path: faucet_data_dir.to_path_buf(),
            service_log_dir_path: faucet_logs_dir.to_path_buf(),
            user: get_username(),
            version: latest_version.to_string(),
        },
        &mut node_registry,
        &mock_service_control,
        VerbosityLevel::Normal,
    )?;

    faucet_download_path.assert(predicate::path::missing());
    faucet_install_path.assert(predicate::path::is_file());
    faucet_logs_dir.assert(predicate::path::is_dir());

    node_reg_path.assert(predicates::path::is_file());

    let saved_faucet = node_registry.faucet.unwrap();
    assert_eq!(saved_faucet.faucet_path, faucet_install_path.to_path_buf());
    assert!(!saved_faucet.local);
    assert_eq!(saved_faucet.log_dir_path, faucet_logs_dir.to_path_buf());
    assert!(saved_faucet.pid.is_none());
    assert_eq!(saved_faucet.service_name, "faucet");
    assert_eq!(saved_faucet.status, ServiceStatus::Added);
    assert_eq!(saved_faucet.user, get_username());
    assert_eq!(saved_faucet.version, latest_version);

    Ok(())
}

#[tokio::test]
async fn add_faucet_should_return_an_error_if_a_faucet_service_was_already_created() -> Result<()> {
    let tmp_data_dir = assert_fs::TempDir::new()?;
    let node_reg_path = tmp_data_dir.child("node_reg.json");

    let latest_version = "0.96.4";
    let temp_dir = assert_fs::TempDir::new()?;
    let faucet_logs_dir = temp_dir.child("logs");
    faucet_logs_dir.create_dir_all()?;
    let faucet_data_dir = temp_dir.child("data");
    faucet_data_dir.create_dir_all()?;
    let faucet_install_dir = temp_dir.child("install");
    faucet_install_dir.create_dir_all()?;
    let faucet_install_path = faucet_install_dir.child(FAUCET_FILE_NAME);
    let faucet_download_path = temp_dir.child(FAUCET_FILE_NAME);
    faucet_download_path.write_binary(b"fake faucet bin")?;

    let mut node_registry = NodeRegistry {
        bootstrap_peers: vec![],
        daemon: None,
        faucet: Some(FaucetServiceData {
            faucet_path: faucet_download_path.to_path_buf(),
            local: false,
            log_dir_path: PathBuf::from("/var/log/faucet"),
            pid: Some(1000),
            service_name: "faucet".to_string(),
            status: ServiceStatus::Running,
            user: "safe".to_string(),
            version: latest_version.to_string(),
        }),
        environment_variables: None,
        nodes: vec![],
        save_path: node_reg_path.to_path_buf(),
    };

    let result = add_faucet(
        AddFaucetServiceOptions {
            bootstrap_peers: vec![],
            env_variables: Some(vec![("SN_LOG".to_string(), "all".to_string())]),
            faucet_src_bin_path: faucet_download_path.to_path_buf(),
            faucet_install_bin_path: faucet_install_path.to_path_buf(),
            local: false,
            service_data_dir_path: faucet_data_dir.to_path_buf(),
            service_log_dir_path: faucet_logs_dir.to_path_buf(),
            user: get_username(),
            version: latest_version.to_string(),
        },
        &mut node_registry,
        &MockServiceControl::new(),
        VerbosityLevel::Normal,
    );

    match result {
        Ok(_) => panic!("This test should result in an error"),
        Err(e) => {
            assert_eq!(
                format!("A faucet service has already been created"),
                e.to_string()
            )
        }
    }

    Ok(())
}

#[tokio::test]
async fn add_daemon_should_add_a_daemon_service() -> Result<()> {
    let tmp_data_dir = assert_fs::TempDir::new()?;
    let node_reg_path = tmp_data_dir.child("node_reg.json");

    let latest_version = "0.96.4";
    let temp_dir = assert_fs::TempDir::new()?;
    let daemon_install_dir = temp_dir.child("install");
    daemon_install_dir.create_dir_all()?;
    let daemon_install_path = daemon_install_dir.child(DAEMON_FILE_NAME);
    let daemon_download_path = temp_dir.child(DAEMON_FILE_NAME);
    daemon_download_path.write_binary(b"fake daemon bin")?;

    let mut node_registry = NodeRegistry {
        bootstrap_peers: vec![],
        daemon: None,
        faucet: None,
        environment_variables: None,
        nodes: vec![],
        save_path: node_reg_path.to_path_buf(),
    };

    let mut mock_service_control = MockServiceControl::new();

    mock_service_control
        .expect_install()
        .times(1)
        .with(eq(ServiceInstallCtx {
            args: vec![
                OsString::from("--port"),
                OsString::from("8080"),
                OsString::from("--address"),
                OsString::from("127.0.0.1"),
            ],
            contents: None,
            environment: Some(vec![("SN_LOG".to_string(), "ALL".to_string())]),
            label: "safenodemand".parse()?,
            program: daemon_install_path.to_path_buf(),
            username: Some(get_username()),
            working_directory: None,
        }))
        .returning(|_| Ok(()));

    add_daemon(
        AddDaemonServiceOptions {
            address: Ipv4Addr::new(127, 0, 0, 1),
            daemon_install_bin_path: daemon_install_path.to_path_buf(),
            daemon_src_bin_path: daemon_download_path.to_path_buf(),
            env_variables: Some(vec![("SN_LOG".to_string(), "ALL".to_string())]),
            port: 8080,
            user: get_username(),
            version: latest_version.to_string(),
        },
        &mut node_registry,
        &mock_service_control,
    )?;

    daemon_download_path.assert(predicate::path::missing());
    daemon_install_path.assert(predicate::path::is_file());

    node_reg_path.assert(predicates::path::is_file());

    let saved_daemon = node_registry.daemon.unwrap();
    assert_eq!(saved_daemon.daemon_path, daemon_install_path.to_path_buf());
    assert!(saved_daemon.pid.is_none());
    assert_eq!(saved_daemon.service_name, "safenodemand");
    assert_eq!(saved_daemon.status, ServiceStatus::Added);
    assert_eq!(saved_daemon.version, latest_version);

    Ok(())
}

#[tokio::test]
async fn add_daemon_should_return_an_error_if_a_daemon_service_was_already_created() -> Result<()> {
    let tmp_data_dir = assert_fs::TempDir::new()?;
    let node_reg_path = tmp_data_dir.child("node_reg.json");

    let latest_version = "0.96.4";
    let temp_dir = assert_fs::TempDir::new()?;
    let daemon_install_dir = temp_dir.child("install");
    daemon_install_dir.create_dir_all()?;
    let daemon_install_path = daemon_install_dir.child(DAEMON_FILE_NAME);
    let daemon_download_path = temp_dir.child(DAEMON_FILE_NAME);
    daemon_download_path.write_binary(b"fake daemon bin")?;

    let mut node_registry = NodeRegistry {
        bootstrap_peers: vec![],
        daemon: Some(DaemonServiceData {
            daemon_path: PathBuf::from("/usr/local/bin/safenodemand"),
            endpoint: Some(SocketAddr::new(
                IpAddr::V4(Ipv4Addr::new(127, 0, 0, 1)),
                8080,
            )),
            pid: Some(1234),
            service_name: "safenodemand".to_string(),
            status: ServiceStatus::Running,
            version: latest_version.to_string(),
        }),
        faucet: None,
        environment_variables: None,
        nodes: vec![],
        save_path: node_reg_path.to_path_buf(),
    };

    let result = add_daemon(
        AddDaemonServiceOptions {
            address: Ipv4Addr::new(127, 0, 0, 1),
            daemon_install_bin_path: daemon_install_path.to_path_buf(),
            daemon_src_bin_path: daemon_download_path.to_path_buf(),
            env_variables: Some(Vec::new()),
            port: 8080,
            user: get_username(),
            version: latest_version.to_string(),
        },
        &mut node_registry,
        &MockServiceControl::new(),
    );

    match result {
        Ok(_) => panic!("This test should result in an error"),
        Err(e) => {
            assert_eq!(
                format!("A safenodemand service has already been created"),
                e.to_string()
            )
        }
    }

    Ok(())
}

#[tokio::test]
async fn add_node_should_not_delete_the_source_binary_if_path_arg_is_used() -> Result<()> {
    let tmp_data_dir = assert_fs::TempDir::new()?;
    let node_reg_path = tmp_data_dir.child("node_reg.json");

    let mut mock_service_control = MockServiceControl::new();

    let mut node_registry = NodeRegistry {
        faucet: None,
        save_path: node_reg_path.to_path_buf(),
        nodes: vec![],
        bootstrap_peers: vec![],
        environment_variables: None,
        daemon: None,
    };

    let latest_version = "0.96.4";
    let temp_dir = assert_fs::TempDir::new()?;
    let node_data_dir = temp_dir.child("data");
    node_data_dir.create_dir_all()?;
    let node_logs_dir = temp_dir.child("logs");
    node_logs_dir.create_dir_all()?;
    let safenode_download_path = temp_dir.child(SAFENODE_FILE_NAME);
    safenode_download_path.write_binary(b"fake safenode bin")?;

    let mut seq = Sequence::new();

    // Expected calls for first installation
    mock_service_control
        .expect_get_available_port()
        .times(1)
        .returning(|| Ok(8081))
        .in_sequence(&mut seq);

    let install_ctx = InstallNodeServiceCtxBuilder {
        bootstrap_peers: vec![],
        data_dir_path: node_data_dir.to_path_buf().join("safenode1"),
        env_variables: None,
        genesis: false,
        home_network: false,
        local: false,
        log_dir_path: node_logs_dir.to_path_buf().join("safenode1"),
        metrics_port: None,
        name: "safenode1".to_string(),
        node_port: None,
        rpc_socket_addr: SocketAddr::new(IpAddr::V4(Ipv4Addr::new(127, 0, 0, 1)), 8081),
        safenode_path: node_data_dir
            .to_path_buf()
            .join("safenode1")
            .join(SAFENODE_FILE_NAME),
        service_user: get_username(),
    }
    .build()?;

    mock_service_control
        .expect_install()
        .times(1)
        .with(eq(install_ctx))
        .returning(|_| Ok(()))
        .in_sequence(&mut seq);

    add_node(
        AddNodeServiceOptions {
            bootstrap_peers: vec![],
            count: Some(1),
            delete_safenode_src: false,
            env_variables: None,
            genesis: false,
            home_network: false,
            local: false,
            metrics_port: None,
            node_port: None,
            rpc_address: None,
            rpc_port: None,
            safenode_dir_path: temp_dir.to_path_buf(),
            safenode_src_path: safenode_download_path.to_path_buf(),
            service_data_dir_path: node_data_dir.to_path_buf(),
            service_log_dir_path: node_logs_dir.to_path_buf(),
            user: get_username(),
            version: latest_version.to_string(),
        },
        &mut node_registry,
        &mock_service_control,
        VerbosityLevel::Normal,
    )
    .await?;

    safenode_download_path.assert(predicate::path::is_file());

    Ok(())
}

#[tokio::test]
async fn add_node_should_apply_the_home_network_flag_if_it_is_used() -> Result<()> {
    let tmp_data_dir = assert_fs::TempDir::new()?;
    let node_reg_path = tmp_data_dir.child("node_reg.json");

    let mut mock_service_control = MockServiceControl::new();

    let mut node_registry = NodeRegistry {
        faucet: None,
        save_path: node_reg_path.to_path_buf(),
        nodes: vec![],
        bootstrap_peers: vec![],
        environment_variables: None,
        daemon: None,
    };

    let latest_version = "0.96.4";
    let temp_dir = assert_fs::TempDir::new()?;
    let node_data_dir = temp_dir.child("data");
    node_data_dir.create_dir_all()?;
    let node_logs_dir = temp_dir.child("logs");
    node_logs_dir.create_dir_all()?;
    let safenode_download_path = temp_dir.child(SAFENODE_FILE_NAME);
    safenode_download_path.write_binary(b"fake safenode bin")?;

    let mut seq = Sequence::new();

    // Expected calls for first installation
    mock_service_control
        .expect_get_available_port()
        .times(1)
        .returning(|| Ok(8081))
        .in_sequence(&mut seq);

    let install_ctx = InstallNodeServiceCtxBuilder {
        bootstrap_peers: vec![],
        data_dir_path: node_data_dir.to_path_buf().join("safenode1"),
        env_variables: None,
        genesis: false,
        home_network: true,
        local: false,
        log_dir_path: node_logs_dir.to_path_buf().join("safenode1"),
        metrics_port: None,
        name: "safenode1".to_string(),
        node_port: None,
        rpc_socket_addr: SocketAddr::new(IpAddr::V4(Ipv4Addr::new(127, 0, 0, 1)), 8081),
        safenode_path: node_data_dir
            .to_path_buf()
            .join("safenode1")
            .join(SAFENODE_FILE_NAME),
        service_user: get_username(),
    }
    .build()?;

    mock_service_control
        .expect_install()
        .times(1)
        .with(eq(install_ctx))
        .returning(|_| Ok(()))
        .in_sequence(&mut seq);

    add_node(
        AddNodeServiceOptions {
            bootstrap_peers: vec![],
            count: Some(1),
            delete_safenode_src: false,
            env_variables: None,
            genesis: false,
            home_network: true,
            local: false,
            metrics_port: None,
            node_port: None,
            rpc_address: None,
            rpc_port: None,
            safenode_dir_path: temp_dir.to_path_buf(),
            safenode_src_path: safenode_download_path.to_path_buf(),
            service_data_dir_path: node_data_dir.to_path_buf(),
            service_log_dir_path: node_logs_dir.to_path_buf(),
            user: get_username(),
            version: latest_version.to_string(),
        },
        &mut node_registry,
        &mock_service_control,
        VerbosityLevel::Normal,
    )
    .await?;

    assert!(node_registry.nodes[0].home_network);

    Ok(())
}<|MERGE_RESOLUTION|>--- conflicted
+++ resolved
@@ -208,10 +208,7 @@
             number: 1,
             pid: None,
             peer_id: None,
-<<<<<<< HEAD
-=======
             reward_balance: Some(NanoTokens::zero()),
->>>>>>> 36ac059e
             rpc_socket_addr: SocketAddr::new(IpAddr::V4(Ipv4Addr::new(127, 0, 0, 1)), 8081),
             status: ServiceStatus::Added,
             safenode_path: PathBuf::from("/var/safenode-manager/services/safenode1/safenode"),
@@ -790,10 +787,7 @@
             number: 1,
             pid: None,
             peer_id: None,
-<<<<<<< HEAD
-=======
             reward_balance: Some(NanoTokens::zero()),
->>>>>>> 36ac059e
             rpc_socket_addr: SocketAddr::new(IpAddr::V4(Ipv4Addr::new(127, 0, 0, 1)), 8081),
             safenode_path: PathBuf::from("/var/safenode-manager/services/safenode1/safenode"),
             service_name: "safenode1".to_string(),
